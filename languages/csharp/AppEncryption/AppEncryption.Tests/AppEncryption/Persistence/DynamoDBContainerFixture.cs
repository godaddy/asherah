using System;
using System.Threading.Tasks;
using TestContainers.Core.Builders;
using TestContainers.Core.Containers;
using Xunit;

namespace GoDaddy.Asherah.AppEncryption.Tests.AppEncryption.Persistence
{
    public class DynamoDBContainerFixture : IAsyncLifetime
    {
        private const string LocalServiceUrl = "http://localhost:8000";
<<<<<<< HEAD
        private readonly bool useTestContainers = true;

        public DynamoDBContainerFixture()
        {
            string containerType = Environment.GetEnvironmentVariable("CONTAINER_TYPE");

            if (!string.IsNullOrWhiteSpace(containerType) &&
                containerType.Equals("external", StringComparison.InvariantCultureIgnoreCase))
            {
                ServiceUrl = LocalServiceUrl;
                useTestContainers = false;
=======
        private readonly bool disableTestContainers;

        public DynamoDBContainerFixture()
        {
            disableTestContainers = Convert.ToBoolean(Environment.GetEnvironmentVariable("DISABLE_TESTCONTAINERS"));

            if (disableTestContainers)
            {
                ServiceUrl = LocalServiceUrl;
>>>>>>> f169007e
            }
            else
            {
                DynamoDbContainer = new GenericContainerBuilder<Container>()
                    .Begin()
                    .WithImage("amazon/dynamodb-local:latest")
                    .WithExposedPorts(8000)
                    .Build();

                ServiceUrl = $"http://{DynamoDbContainer.GetDockerHostIpAddress()}:{DynamoDbContainer.ExposedPorts[0]}";
            }
        }

        public string ServiceUrl { get; }

        private Container DynamoDbContainer { get; }

        public Task InitializeAsync()
        {
<<<<<<< HEAD
            return useTestContainers ? DynamoDbContainer.Start() : Task.Delay(0);
=======
            return disableTestContainers ? Task.Delay(0) : DynamoDbContainer.Start();
>>>>>>> f169007e
        }

        public Task DisposeAsync()
        {
<<<<<<< HEAD
            return useTestContainers ? DynamoDbContainer.Stop() : Task.Delay(0);
=======
            return disableTestContainers ? Task.Delay(0) : DynamoDbContainer.Stop();
>>>>>>> f169007e
        }
    }
}<|MERGE_RESOLUTION|>--- conflicted
+++ resolved
@@ -9,19 +9,6 @@
     public class DynamoDBContainerFixture : IAsyncLifetime
     {
         private const string LocalServiceUrl = "http://localhost:8000";
-<<<<<<< HEAD
-        private readonly bool useTestContainers = true;
-
-        public DynamoDBContainerFixture()
-        {
-            string containerType = Environment.GetEnvironmentVariable("CONTAINER_TYPE");
-
-            if (!string.IsNullOrWhiteSpace(containerType) &&
-                containerType.Equals("external", StringComparison.InvariantCultureIgnoreCase))
-            {
-                ServiceUrl = LocalServiceUrl;
-                useTestContainers = false;
-=======
         private readonly bool disableTestContainers;
 
         public DynamoDBContainerFixture()
@@ -31,7 +18,6 @@
             if (disableTestContainers)
             {
                 ServiceUrl = LocalServiceUrl;
->>>>>>> f169007e
             }
             else
             {
@@ -51,20 +37,12 @@
 
         public Task InitializeAsync()
         {
-<<<<<<< HEAD
-            return useTestContainers ? DynamoDbContainer.Start() : Task.Delay(0);
-=======
             return disableTestContainers ? Task.Delay(0) : DynamoDbContainer.Start();
->>>>>>> f169007e
         }
 
         public Task DisposeAsync()
         {
-<<<<<<< HEAD
-            return useTestContainers ? DynamoDbContainer.Stop() : Task.Delay(0);
-=======
             return disableTestContainers ? Task.Delay(0) : DynamoDbContainer.Stop();
->>>>>>> f169007e
         }
     }
 }