--- conflicted
+++ resolved
@@ -8,20 +8,6 @@
 {
     public class MySqlContainerFixture : IAsyncLifetime
     {
-<<<<<<< HEAD
-        private const string LocalConnectionString = "Server=localhost;UID=root;pwd=Password123;SslMode=none;";
-        private readonly bool useTestContainers = true;
-
-        public MySqlContainerFixture()
-        {
-            string containerType = Environment.GetEnvironmentVariable("CONTAINER_TYPE");
-
-            if (!string.IsNullOrWhiteSpace(containerType) &&
-                containerType.Equals("external", StringComparison.InvariantCultureIgnoreCase))
-            {
-                ConnectionString = LocalConnectionString;
-                useTestContainers = false;
-=======
         private const string LocalConnectionString = "server=localhost;uid=root;pwd=Password123;sslmode=none;";
         private readonly bool disableTestContainers;
 
@@ -32,7 +18,6 @@
             if (disableTestContainers)
             {
                 ConnectionString = LocalConnectionString;
->>>>>>> f169007e
             }
             else
             {
@@ -53,20 +38,12 @@
 
         public Task InitializeAsync()
         {
-<<<<<<< HEAD
-            return useTestContainers ? Container.Start() : Task.Delay(0);
-=======
             return disableTestContainers ? Task.Delay(0) : Container.Start();
->>>>>>> f169007e
         }
 
         public Task DisposeAsync()
         {
-<<<<<<< HEAD
-            return useTestContainers ? Container.Stop() : Task.Delay(0);
-=======
             return disableTestContainers ? Task.Delay(0) : Container.Stop();
->>>>>>> f169007e
         }
     }
 }