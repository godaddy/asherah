<?xml version="1.0" encoding="UTF-8"?>
<project xmlns="http://maven.apache.org/POM/4.0.0" xmlns:xsi="http://www.w3.org/2001/XMLSchema-instance" xsi:schemaLocation="http://maven.apache.org/POM/4.0.0 http://maven.apache.org/xsd/maven-4.0.0.xsd">
  <modelVersion>4.0.0</modelVersion>

  <groupId>com.godaddy.asherah</groupId>
  <artifactId>appencryption</artifactId>
  <version>0.2.4</version>
  <name>Asherah</name>
  <description>
    An application-layer encryption SDK that provides advanced encryption features and in depth defense against
    compromise.
  </description>
  <url>https://github.com/godaddy/asherah</url>

  <licenses>
    <license>
      <name>MIT License</name>
      <url>http://www.opensource.org/licenses/mit-license.php</url>
    </license>
  </licenses>

  <developers>
    <developer>
      <name>Asherah Developers</name>
      <email>ael@godaddy.com</email>
      <organization>GoDaddy</organization>
      <organizationUrl>https://www.godaddy.com</organizationUrl>
    </developer>
  </developers>

  <scm>
    <connection>scm:git:https://github.com/godaddy/asherah.git</connection>
    <developerConnection>scm:git:https://github.com/godaddy/asherah.git</developerConnection>
    <url>https://github.com/godaddy/asherah</url>
  </scm>

  <properties>
    <java.version>1.8</java.version>
    <project.build.sourceEncoding>UTF-8</project.build.sourceEncoding>
    <project.reporting.outputEncoding>UTF-8</project.reporting.outputEncoding>
    <slf4j.version>2.0.5</slf4j.version>
    <guava.version>31.1-jre</guava.version>
    <checkerframework.version>3.28.0</checkerframework.version>
<<<<<<< HEAD
    <aws.sdk.version>1.12.366</aws.sdk.version>
=======
    <aws.sdk.version>1.12.378</aws.sdk.version>
>>>>>>> 565f0ffd
    <micrometer.version>1.10.2</micrometer.version>
    <caffeine.version>3.1.2</caffeine.version>
    <junit.jupiter.version>5.9.1</junit.jupiter.version>
    <junit.platform.version>1.7.0</junit.platform.version>
    <mockito.core.version>4.9.0</mockito.core.version>
    <testcontainers.version>1.11.2</testcontainers.version>
    <jacoco.version>0.8.8</jacoco.version>
    <amazonaws.version>1.20.0</amazonaws.version>
    <jackson.version>2.14.1</jackson.version>
    <apache.commons.version>3.12.0</apache.commons.version>
    <zaxxer.version>5.0.1</zaxxer.version>
    <checkstyle.config>${project.basedir}/checkstyle.xml</checkstyle.config>
    <skip.surefire.tests>${skipTests}</skip.surefire.tests>
  </properties>

  <build>
    <plugins>
      <plugin>
        <groupId>org.apache.maven.plugins</groupId>
        <artifactId>maven-checkstyle-plugin</artifactId>
        <version>3.2.0</version>
        <executions>
          <execution>
            <id>validate</id>
            <phase>validate</phase>
            <configuration>
              <encoding>UTF-8</encoding>
              <consoleOutput>true</consoleOutput>
              <configLocation>${checkstyle.config}</configLocation>
              <includeResources>false</includeResources>
              <includeTestResources>false</includeTestResources>
            </configuration>
            <goals>
              <goal>check</goal>
            </goals>
          </execution>
        </executions>
      </plugin>
      <plugin>
        <groupId>org.apache.maven.plugins</groupId>
        <artifactId>maven-compiler-plugin</artifactId>
        <version>3.10.1</version>
        <configuration>
          <release>8</release>
        </configuration>
      </plugin>
      <plugin>
        <groupId>org.apache.maven.plugins</groupId>
        <artifactId>maven-source-plugin</artifactId>
        <version>3.2.1</version>
        <executions>
          <execution>
            <id>attach-sources</id>
            <goals>
              <goal>jar-no-fork</goal>
            </goals>
          </execution>
        </executions>
      </plugin>
      <plugin>
        <groupId>org.apache.maven.plugins</groupId>
        <artifactId>maven-javadoc-plugin</artifactId>
        <version>3.4.1</version>
        <executions>
          <execution>
            <id>attach-javadocs</id>
            <phase>validate</phase>
            <goals>
              <goal>jar</goal>
            </goals>
          </execution>
        </executions>
      </plugin>
      <plugin>
        <groupId>org.jacoco</groupId>
        <artifactId>jacoco-maven-plugin</artifactId>
        <version>${jacoco.version}</version>
        <configuration>
          <excludes>
          </excludes>
        </configuration>
        <executions>
          <execution>
            <id>prepare-agent</id>
            <goals>
              <goal>prepare-agent</goal>
            </goals>
          </execution>
          <execution>
            <id>report</id>
            <phase>prepare-package</phase>
            <goals>
              <goal>report</goal>
            </goals>
          </execution>
        </executions>
      </plugin>
      <plugin>
        <groupId>org.apache.maven.plugins</groupId>
        <artifactId>maven-scm-plugin</artifactId>
        <version>1.13.0</version>
        <configuration>
          <connectionType>developerConnection</connectionType>
        </configuration>
      </plugin>
      <plugin>
        <groupId>org.apache.maven.plugins</groupId>
        <artifactId>maven-surefire-plugin</artifactId>
        <version>3.0.0-M7</version>
        <configuration>
          <!-- skips surefire tests without skipping failsafe tests.
          Property value seems to magically default to false -->
          <skipTests>${skip.surefire.tests}</skipTests>
        </configuration>
      </plugin>
      <plugin>
        <groupId>org.apache.maven.plugins</groupId>
        <artifactId>maven-failsafe-plugin</artifactId>
        <version>3.0.0-M7</version>
        <executions>
          <execution>
            <goals>
              <goal>integration-test</goal>
              <goal>verify</goal>
            </goals>
          </execution>
        </executions>
      </plugin>
      <plugin>
        <groupId>org.codehaus.mojo</groupId>
        <artifactId>build-helper-maven-plugin</artifactId>
        <version>3.3.0</version>
        <executions>
          <execution>
            <id>add-test-source</id>
            <phase>process-resources</phase>
            <goals>
              <goal>add-test-source</goal>
            </goals>
            <configuration>
              <sources>
                <source>src/it/java</source>
              </sources>
            </configuration>
          </execution>
        </executions>
      </plugin>
      <plugin>
        <groupId>org.apache.maven.plugins</groupId>
        <artifactId>maven-dependency-plugin</artifactId>
        <version>3.4.0</version>
        <executions>
          <execution>
            <id>copy</id>
            <phase>test-compile</phase>
            <goals>
              <goal>copy-dependencies</goal>
            </goals>
            <configuration>
              <includeScope>test</includeScope>
              <includeTypes>so,dll,dylib</includeTypes>
              <outputDirectory>${project.build.directory}/native-libs</outputDirectory>
            </configuration>
          </execution>
        </executions>
      </plugin>
    </plugins>
  </build>

  <dependencyManagement>
    <dependencies>
      <!-- Convergence Error Resolutions -->
      <dependency>
        <groupId>commons-logging</groupId>
        <artifactId>commons-logging</artifactId>
        <version>1.2</version>
      </dependency>
      <dependency>
        <groupId>commons-codec</groupId>
        <artifactId>commons-codec</artifactId>
        <version>1.15</version>
      </dependency>
      <dependency>
        <groupId>com.fasterxml.jackson.dataformat</groupId>
        <artifactId>jackson-dataformat-cbor</artifactId>
        <version>${jackson.version}</version>
      </dependency>
    </dependencies>
  </dependencyManagement>

  <dependencies>

    <dependency>
      <groupId>com.godaddy.asherah</groupId>
      <artifactId>securememory</artifactId>
      <version>0.1.1</version>
    </dependency>

    <dependency>
      <groupId>org.slf4j</groupId>
      <artifactId>slf4j-api</artifactId>
      <version>${slf4j.version}</version>
    </dependency>

    <dependency>
      <groupId>com.google.guava</groupId>
      <artifactId>guava</artifactId>
      <version>${guava.version}</version>
    </dependency>

    <dependency>
      <groupId>org.checkerframework</groupId>
      <artifactId>checker-qual</artifactId>
      <version>${checkerframework.version}</version>
    </dependency>

    <dependency>
      <groupId>com.github.ben-manes.caffeine</groupId>
      <artifactId>caffeine</artifactId>
      <version>${caffeine.version}</version>
    </dependency>

    <!-- https://mvnrepository.com/artifact/org.json/json -->
    <dependency>
      <groupId>org.json</groupId>
      <artifactId>json</artifactId>
      <version>20220924</version>
    </dependency>

    <!-- https://mvnrepository.com/artifact/org.bouncycastle/bcprov-jdk15on -->
    <dependency>
      <groupId>org.bouncycastle</groupId>
      <artifactId>bcprov-jdk15on</artifactId>
      <version>1.70</version>
    </dependency>

    <dependency>
      <groupId>com.amazonaws</groupId>
      <artifactId>aws-java-sdk-core</artifactId>
      <version>${aws.sdk.version}</version>
    </dependency>

    <dependency>
      <groupId>com.amazonaws</groupId>
      <artifactId>aws-java-sdk-kms</artifactId>
      <version>${aws.sdk.version}</version>
    </dependency>

    <dependency>
      <groupId>com.amazonaws</groupId>
      <artifactId>aws-java-sdk-dynamodb</artifactId>
      <version>${aws.sdk.version}</version>
    </dependency>

    <dependency>
      <groupId>io.micrometer</groupId>
      <artifactId>micrometer-core</artifactId>
      <version>${micrometer.version}</version>
    </dependency>

    <!-- Test Dependencies -->

    <dependency>
      <groupId>ch.qos.logback</groupId>
      <artifactId>logback-classic</artifactId>
      <version>1.4.5</version>
      <scope>test</scope>
    </dependency>

    <!-- https://mvnrepository.com/artifact/org.junit.jupiter/junit-jupiter-engine -->
    <dependency>
      <groupId>org.junit.jupiter</groupId>
      <artifactId>junit-jupiter-api</artifactId>
      <version>${junit.jupiter.version}</version>
      <scope>test</scope>
    </dependency>

    <dependency>
      <groupId>org.junit.jupiter</groupId>
      <artifactId>junit-jupiter-params</artifactId>
      <version>${junit.jupiter.version}</version>
      <scope>test</scope>
    </dependency>

    <dependency>
      <groupId>org.mockito</groupId>
      <artifactId>mockito-core</artifactId>
      <version>${mockito.core.version}</version>
      <scope>test</scope>
    </dependency>

    <dependency>
      <groupId>org.mockito</groupId>
      <artifactId>mockito-junit-jupiter</artifactId>
      <version>${mockito.core.version}</version>
      <scope>test</scope>
    </dependency>

    <dependency>
      <groupId>com.almworks.sqlite4java</groupId>
      <artifactId>sqlite4java</artifactId>
      <version>1.0.392</version>
      <scope>test</scope>
    </dependency>

    <dependency>
      <groupId>com.amazonaws</groupId>
      <artifactId>DynamoDBLocal</artifactId>
      <version>${amazonaws.version}</version>
      <scope>test</scope>
    </dependency>

    <dependency>
      <groupId>com.fasterxml.jackson.core</groupId>
      <artifactId>jackson-databind</artifactId>
      <version>2.14.1</version>
      <scope>test</scope>
    </dependency>

    <dependency>
      <groupId>com.fasterxml.jackson.dataformat</groupId>
      <artifactId>jackson-dataformat-yaml</artifactId>
      <version>${jackson.version}</version>
      <scope>test</scope>
    </dependency>

    <dependency>
      <groupId>org.apache.commons</groupId>
      <artifactId>commons-text</artifactId>
      <version>1.10.0</version>
      <scope>test</scope>
    </dependency>

    <dependency>
      <groupId>org.apache.commons</groupId>
      <artifactId>commons-lang3</artifactId>
      <version>${apache.commons.version}</version>
      <scope>test</scope>
    </dependency>

    <dependency>
      <groupId>com.zaxxer</groupId>
      <artifactId>HikariCP</artifactId>
      <version>${zaxxer.version}</version>
      <scope>test</scope>
    </dependency>

  </dependencies>

  <distributionManagement>
    <snapshotRepository>
      <id>ossrh</id>
      <url>https://oss.sonatype.org/content/repositories/snapshots</url>
    </snapshotRepository>
    <repository>
      <id>ossrh</id>
      <url>https://oss.sonatype.org/service/local/staging/deploy/maven2/</url>
    </repository>
  </distributionManagement>

  <repositories>
    <repository>
      <id>dynamodb-local-oregon</id>
      <name>DynamoDB Local Release Repository</name>
      <url>https://s3-us-west-2.amazonaws.com/dynamodb-local/release</url>
    </repository>
  </repositories>

  <profiles>
    <profile>
      <id>release</id>
      <activation>
        <property>
          <name>release</name>
        </property>
      </activation>
      <build>
        <plugins>
          <plugin>
            <groupId>org.sonatype.plugins</groupId>
            <artifactId>nexus-staging-maven-plugin</artifactId>
            <version>1.6.13</version>
            <extensions>true</extensions>
            <configuration>
              <serverId>ossrh</serverId>
              <nexusUrl>https://oss.sonatype.org/</nexusUrl>
              <autoReleaseAfterClose>true</autoReleaseAfterClose>
            </configuration>
          </plugin>
          <plugin>
            <groupId>org.apache.maven.plugins</groupId>
            <artifactId>maven-gpg-plugin</artifactId>
            <version>3.0.1</version>
            <configuration>
              <!-- Prevent gpg from using pinentry programs -->
              <gpgArguments>
                <arg>--pinentry-mode</arg>
                <arg>loopback</arg>
              </gpgArguments>
            </configuration>
            <executions>
              <execution>
                <id>sign-artifacts</id>
                <phase>verify</phase>
                <goals>
                  <goal>sign</goal>
                </goals>
              </execution>
            </executions>
          </plugin>
        </plugins>
      </build>
    </profile>
  </profiles>

</project><|MERGE_RESOLUTION|>--- conflicted
+++ resolved
@@ -41,11 +41,7 @@
     <slf4j.version>2.0.5</slf4j.version>
     <guava.version>31.1-jre</guava.version>
     <checkerframework.version>3.28.0</checkerframework.version>
-<<<<<<< HEAD
-    <aws.sdk.version>1.12.366</aws.sdk.version>
-=======
     <aws.sdk.version>1.12.378</aws.sdk.version>
->>>>>>> 565f0ffd
     <micrometer.version>1.10.2</micrometer.version>
     <caffeine.version>3.1.2</caffeine.version>
     <junit.jupiter.version>5.9.1</junit.jupiter.version>
