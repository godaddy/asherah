version: 2.1

# Aliases for convenience/templating
references:
  workspace_root: &workspace_root
    /tmp/workspace
  env_file: &env_file
    env-file
  attach_workspace: &attach_workspace
    attach_workspace:
      at: *workspace_root
  setup_env: &setup_env
    run:
      name: Setup Environment Variables
      command: |
        cat /tmp/workspace/env-file >> $BASH_ENV
  proceed_or_skip_job: &proceed_or_skip_job
    run:
      name: Check if Build Needed
      command: |
        project_fixed_up=$(echo $CIRCLE_JOB | tr - _ | tr '[:lower:]' '[:upper:]')
        if [ "${!project_fixed_up}" = "changed" ]; then
          echo "Changes detected or upstream dependency changed. Proceeding with build of ${CIRCLE_JOB}."
        else
          echo "No changes detected. Skipping build of ${CIRCLE_JOB}."
          circleci-agent step halt
        fi

orbs:
  compare-url: iynere/compare-url@1.2.0
  codecov: codecov/codecov@1.0.5

workflows:
  version: 2
  build-test-and-maybe-deploy:
    jobs:
<<<<<<< HEAD
      - detect-changed-projects:
          workspace-dir: *workspace_root
          env-file: *env_file
      - languages-java-secure-memory:
          requires:
            - detect-changed-projects
      - languages-java-app-encryption:
          requires:
            - detect-changed-projects
            - languages-java-secure-memory
=======
      # commenting out for now. add back if/when we want conditional build logic (see TODO in "build" job)
      #- build
      - languages-java-secure-memory
      #- languages-java-app-encryption:
      #    requires:
      #      - languages-java-secure-memory
      #- samples-java-reference-app:
      #    requires:
      #      - languages-java-app-encryption
      #- tests-java-test-app:
      #    requires:
      #      - languages-java-app-encryption
      - languages-csharp-logging
#      - languages-csharp-secure-memory
#          requires:
#            - languages-csharp-logging
#      - languages-csharp-app-encryption
#          requires:
#            - languages-csharp-secure-memory
#      - samples-csharp-reference-app
#          requires:
#            - languages-csharp-app-encryption
>>>>>>> 88d69247

jobs:
  detect-changed-projects:
    docker:
      - image: circleci/python:3.7
    parameters:
      workspace-dir:
        type: string
      env-file:
        type: string
    steps:
      - checkout
      - compare-url/reconstruct
      - compare-url/use:
          step-name: Determine projects changed
          custom-logic: |
            # Some of this is based off https://github.com/Tufin/circleci-monorepo

            # Identify modified directories using compare-url ORB
            # Assumes structure of "languages/<lang>/<project>", "samples/<lang>/<project>", etc.
            git diff --name-only $COMMIT_RANGE  | cut -d/ -f1,2,3 | sort -u > project_candidates
            echo -e "Modified directories:\n$(cat project_candidates)\n"

            # Build affected projects and their dependencies
            # Hacky way to do bash 3 compatible associative array (in case we ever build on mac).
            # Pairs are of the format "<project>=<dependency>"
            project_dep_hash=(
              'languages/csharp/SecureMemory=languages/csharp/Logging'
              'languages/csharp/AppEncryption=languages/csharp/SecureMemory'
              'languages/java/app-encryption=languages/java/secure-memory'
              'samples/csharp/ReferenceApp=languages/csharp/AppEncryption'
              'samples/java/reference-app=languages/java/app-encryption'
              'tests/java/test-app=languages/java/app-encryption'
            )

            echo -e "Calculating dependencies\n"
            projects_inc_dep=($(cat project_candidates))
            for project in ${projects_inc_dep[@]}; do
              # Yes, it's O(n) but should be fast
              for pair in $project_dep_hash; do
                if [ "${pair%%=*}" = $project ]; then
                  dependency_to_add="${pair##*=}"
                  break
                fi
              done

              if [ ! -z $dependency_to_add ]; then
                projects_inc_dep+=(${dependency_to_add})
              fi

              unset dependency_to_add
            done

            echo -e "Evaluating whether to build: ${projects_inc_dep[@]}\n"
            mkdir -p << parameters.workspace-dir >>
            for project in ${projects_inc_dep[@]}; do
              if grep -Fxq $project project-dirs; then
                echo -e "\nWill trigger build for project: ${project}"
                project_fixed_up=$(echo $project | tr / _ | tr '[:lower:]' '[:upper:]')

                # We'll use an env variable to indicate when a project needs to be built downstream
                echo "export ${project_fixed_up}=changed" >> << parameters.workspace-dir >>/<< parameters.env-file >>
              fi
            done
      - persist_to_workspace:
          root: *workspace_root
          paths:
            - *env_file
  languages-java-secure-memory:
    docker:
      - image: circleci/openjdk:8-jdk
    steps:
      - *attach_workspace
      - *setup_env
      - *proceed_or_skip_job
      - checkout
      - run:
          name: Generate cache key
          # TODO : Need to use CIRCLE_WORKING_DIRECTORY
          # Refer to https://discuss.circleci.com/t/circle-working-directory-doesnt-expand/17007/5
          command: |
            cd languages/java/secure-memory
            ../../../scripts/checksum.sh /tmp/checksum.txt pom.xml
      - restore_cache:
          keys:
            # when project files change, use increasingly general patterns to restore cache.
            # vN prefix in case we ever need to regenerate all caches
            - v1-maven-{{ .Branch }}-{{ checksum "/tmp/checksum.txt" }}
            - v1-maven-{{ .Branch }}-
            - v1-maven-
      - run:
          name: Build
          command: |
            cd languages/java/secure-memory
            ./scripts/clean.sh
            ./scripts/build.sh
      - run:
          name: Tests
          command: |
            cd languages/java/secure-memory
            ./scripts/test.sh
      - save_cache:
          paths:
            - ~/.m2
          key: v1-maven-{{ .Branch }}-{{ checksum "/tmp/checksum.txt" }}
      - store_test_results:
          path: languages/java/secure-memory/target/surefire-reports
      - codecov/upload:
          file: languages/java/secure-memory/target/site/jacoco/jacoco.xml
          flags: languages_java_secure_memory
  languages-java-app-encryption:
    docker:
      - image: circleci/openjdk:8-jdk
    steps:
      - *attach_workspace
      - *setup_env
      - *proceed_or_skip_job
      - checkout
      - run:
          name: Generate cache key
          command: |
            cd languages/java/app-encryption
            ../../../scripts/checksum.sh /tmp/checksum.txt pom.xml
      - restore_cache:
          keys:
            # when project files change, use increasingly general patterns to restore cache.
            # vN prefix in case we ever need to regenerate all caches
<<<<<<< HEAD
            - v1-maven-{{ .Branch }}-{{ checksum "languages/java/app-encryption/pom.xml" }}
=======
            - v1-maven-{{ .Branch }}-{{ checksum "/tmp/checksum.txt" }}
>>>>>>> 88d69247
            - v1-maven-{{ .Branch }}-
            - v1-maven-
      - run:
          name: Build
          command: |
            cd languages/java/app-encryption
            ./scripts/clean.sh
            ./scripts/build.sh
      - run:
          name: Tests
          command: |
            cd languages/java/app-encryption
            ./scripts/test.sh
      - save_cache:
          paths:
            - ~/.m2
<<<<<<< HEAD
          key: v1-maven-{{ .Branch }}-{{ checksum "languages/java/app-encryption/pom.xml" }}
=======
          key: v1-maven-{{ .Branch }}-{{ checksum "/tmp/checksum.txt" }}
>>>>>>> 88d69247
      - store_test_results:
          path: languages/java/app-encryption/target/surefire-reports
      - codecov/upload:
          file: languages/java/app-encryption/target/site/jacoco/jacoco.xml
          flags: languages_java_app_encryption
  samples-java-reference-app:
    docker:
      - image: circleci/openjdk:8-jdk
    steps:
      - checkout
      - run:
          name: Generate cache key
          command: |
            cd samples/java/reference-app
            ../../../scripts/checksum.sh /tmp/checksum.txt pom.xml
      - restore_cache:
          keys:
            # when project files change, use increasingly general patterns to restore cache.
            # vN prefix in case we ever need to regenerate all caches
            - v1-maven-{{ .Branch }}-{{ checksum "/tmp/checksum.txt" }}
            - v1-maven-{{ .Branch }}-
            - v1-maven-
      - run:
          name: Build
          command: |
            cd samples/java/reference-app
            ./scripts/clean.sh
            ./scripts/build.sh
      - save_cache:
          paths:
            - ~/.m2
          key: v1-maven-{{ .Branch }}-{{ checksum "/tmp/checksum.txt" }}
  tests-java-test-app:
    docker:
      - image: circleci/openjdk:8-jdk
    steps:
      - checkout
      - run:
          name: Generate cache key
          command: |
            cd tests/java/test-app
            ../../../scripts/checksum.sh /tmp/checksum.txt pom.xml
      - restore_cache:
          keys:
            # when project files change, use increasingly general patterns to restore cache.
            # vN prefix in case we ever need to regenerate all caches
            - v1-maven-{{ .Branch }}-{{ checksum "/tmp/checksum.txt" }}
            - v1-maven-{{ .Branch }}-
            - v1-maven-
      - run:
          name: Build
          command: |
            cd tests/java/test-app
            ./scripts/clean.sh
            ./scripts/build.sh
      - save_cache:
          paths:
            - ~/.m2
          key: v1-maven-{{ .Branch }}-{{ checksum "/tmp/checksum.txt" }}
  languages-csharp-logging:
    docker:
      - image: mcr.microsoft.com/dotnet/core/sdk:2.2
    steps:
      - checkout
      - run:
          name: Generate cache key
          command: |
            cd languages/csharp/Logging
            ../../../scripts/checksum.sh /tmp/checksum.txt *.csproj
      - restore_cache:
          keys:
            # when project files change, use increasingly general patterns to restore cache.
            # vN prefix in case we ever need to regenerate all caches
            - v1-nuget-{{ .Branch }}-{{ checksum "/tmp/checksum.txt" }}
            - v1-nuget-{{ .Branch }}-
            - v1-nuget-
      - run:
          name: Build
          command: |
            cd languages/csharp/Logging
            ./scripts/clean.sh
            ./scripts/build.sh
      - run:
          name: Tests
          command: |
            cd languages/csharp/Logging
            ./scripts/test.sh
      - save_cache:
          paths:
            - ~/.nuget
          key: v1-nuget-{{ .Branch }}-{{ checksum "/tmp/checksum.txt" }}
      - run:
          name: Convert test results
          command: |
            cd languages/csharp/Logging
            dotnet tool install -g trx2junit
            export PATH="$PATH:/root/.dotnet/tools"
            trx2junit Logging.Tests/TestResults/*.trx
      - store_test_results:
          path: languages/csharp/Logging/Logging.Tests/TestResults
      - codecov/upload:
          file: languages/csharp/Logging/Logging.Tests/coverage.opencover.xml
          flags: languages_csharp_Logging
  languages-csharp-secure-memory:
    docker:
      - image: mcr.microsoft.com/dotnet/core/sdk:2.2
    steps:
      - checkout
      - run:
          name: Generate cache key
          command: |
            cd languages/csharp/SecureMemory
            ../../../scripts/checksum.sh /tmp/checksum.txt *.csproj
      - restore_cache:
          keys:
            # when project files change, use increasingly general patterns to restore cache.
            # vN prefix in case we ever need to regenerate all caches
            - v1-nuget-{{ .Branch }}-{{ checksum "/tmp/checksum.txt" }}
            - v1-nuget-{{ .Branch }}-
            - v1-nuget-
      - run:
          name: Build
          command: |
            cd languages/csharp/SecureMemory
            ./scripts/clean.sh
            ./scripts/build.sh
      - run:
          name: Tests
          command: |
            cd languages/csharp/SecureMemory
            ./scripts/test.sh
      - save_cache:
          paths:
            - ~/.nuget
          key: v1-nuget-{{ .Branch }}-{{ checksum "/tmp/checksum.txt" }}
      - run:
          name: Convert test results
          command: |
            cd languages/csharp/SecureMemory
            dotnet tool install -g trx2junit
            export PATH="$PATH:/root/.dotnet/tools"
            trx2junit SecureMemory.Tests/TestResults/*.trx
      - store_test_results:
          path: languages/csharp/SecureMemory/SecureMemory.Tests/TestResults
      - codecov/upload:
          file: languages/csharp/SecureMemory/SecureMemory.Tests/coverage.opencover.xml
          flags: languages_csharp_SecureMemory
  languages-csharp-app-encryption:
    docker:
      - image: mcr.microsoft.com/dotnet/core/sdk:2.2
    steps:
      - checkout
      - run:
          name: Generate cache key
          command: |
            cd languages/csharp/AppEncryption
            ../../../scripts/checksum.sh /tmp/checksum.txt *.csproj
      - restore_cache:
          keys:
            # when project files change, use increasingly general patterns to restore cache.
            # vN prefix in case we ever need to regenerate all caches
            - v1-nuget-{{ .Branch }}-{{ checksum "/tmp/checksum.txt" }}
            - v1-nuget-{{ .Branch }}-
            - v1-nuget-
      - run:
          name: Build
          command: |
            cd languages/csharp/AppEncryption
            ./scripts/clean.sh
            ./scripts/build.sh
      - run:
          name: Tests
          command: |
            cd languages/csharp/AppEncryption
            ./scripts/test.sh
      - save_cache:
          paths:
            - ~/.nuget
          key: v1-nuget-{{ .Branch }}-{{ checksum "/tmp/checksum.txt" }}
      - run:
          name: Convert test results
          command: |
            cd languages/csharp/AppEncryption
            dotnet tool install -g trx2junit
            export PATH="$PATH:/root/.dotnet/tools"
            trx2junit AppEncryption.Tests/TestResults/*.trx
      - store_test_results:
          path: languages/csharp/AppEncryption/AppEncryption.Tests/TestResults
      - codecov/upload:
          file: languages/csharp/AppEncryption/AppEncryption.Tests/coverage.opencover.xml
          flags: languages_csharp_AppEncryption
  samples-csharp-reference-app:
    docker:
      - image: mcr.microsoft.com/dotnet/core/sdk:2.2
    steps:
      - checkout
      - run:
          name: Generate cache key
          command: |
            cd samples/csharp/ReferenceApp
            ../../../scripts/checksum.sh /tmp/checksum.txt *.csproj
      - restore_cache:
          keys:
            # when project files change, use increasingly general patterns to restore cache.
            # vN prefix in case we ever need to regenerate all caches
            - v1-nuget-{{ .Branch }}-{{ checksum "/tmp/checksum.txt" }}
            - v1-nuget-{{ .Branch }}-
            - v1-nuget-
      - run:
          name: Build
          command: |
            cd samples/csharp/ReferenceApp
            ./scripts/clean.sh
            ./scripts/build.sh
      - save_cache:
          paths:
            - ~/.nuget
          key: v1-nuget-{{ .Branch }}-{{ checksum "/tmp/checksum.txt" }}<|MERGE_RESOLUTION|>--- conflicted
+++ resolved
@@ -34,7 +34,6 @@
   version: 2
   build-test-and-maybe-deploy:
     jobs:
-<<<<<<< HEAD
       - detect-changed-projects:
           workspace-dir: *workspace_root
           env-file: *env_file
@@ -45,30 +44,29 @@
           requires:
             - detect-changed-projects
             - languages-java-secure-memory
-=======
-      # commenting out for now. add back if/when we want conditional build logic (see TODO in "build" job)
-      #- build
-      - languages-java-secure-memory
-      #- languages-java-app-encryption:
-      #    requires:
-      #      - languages-java-secure-memory
       #- samples-java-reference-app:
       #    requires:
+      #      - detect-changed-projects
       #      - languages-java-app-encryption
       #- tests-java-test-app:
       #    requires:
+      #      - detect-changed-projects
       #      - languages-java-app-encryption
-      - languages-csharp-logging
+      - languages-csharp-logging:
+          requires:
+            - detect-changed-projects
 #      - languages-csharp-secure-memory
 #          requires:
+#            - detect-changed-projects
 #            - languages-csharp-logging
 #      - languages-csharp-app-encryption
 #          requires:
+#            - detect-changed-projects
 #            - languages-csharp-secure-memory
 #      - samples-csharp-reference-app
 #          requires:
+#            - detect-changed-projects
 #            - languages-csharp-app-encryption
->>>>>>> 88d69247
 
 jobs:
   detect-changed-projects:
@@ -196,11 +194,7 @@
           keys:
             # when project files change, use increasingly general patterns to restore cache.
             # vN prefix in case we ever need to regenerate all caches
-<<<<<<< HEAD
-            - v1-maven-{{ .Branch }}-{{ checksum "languages/java/app-encryption/pom.xml" }}
-=======
             - v1-maven-{{ .Branch }}-{{ checksum "/tmp/checksum.txt" }}
->>>>>>> 88d69247
             - v1-maven-{{ .Branch }}-
             - v1-maven-
       - run:
@@ -217,11 +211,7 @@
       - save_cache:
           paths:
             - ~/.m2
-<<<<<<< HEAD
-          key: v1-maven-{{ .Branch }}-{{ checksum "languages/java/app-encryption/pom.xml" }}
-=======
           key: v1-maven-{{ .Branch }}-{{ checksum "/tmp/checksum.txt" }}
->>>>>>> 88d69247
       - store_test_results:
           path: languages/java/app-encryption/target/surefire-reports
       - codecov/upload:
@@ -231,6 +221,9 @@
     docker:
       - image: circleci/openjdk:8-jdk
     steps:
+      - *attach_workspace
+      - *setup_env
+      - *proceed_or_skip_job
       - checkout
       - run:
           name: Generate cache key
@@ -258,6 +251,9 @@
     docker:
       - image: circleci/openjdk:8-jdk
     steps:
+      - *attach_workspace
+      - *setup_env
+      - *proceed_or_skip_job
       - checkout
       - run:
           name: Generate cache key
@@ -285,6 +281,9 @@
     docker:
       - image: mcr.microsoft.com/dotnet/core/sdk:2.2
     steps:
+      - *attach_workspace
+      - *setup_env
+      - *proceed_or_skip_job
       - checkout
       - run:
           name: Generate cache key
@@ -329,6 +328,9 @@
     docker:
       - image: mcr.microsoft.com/dotnet/core/sdk:2.2
     steps:
+      - *attach_workspace
+      - *setup_env
+      - *proceed_or_skip_job
       - checkout
       - run:
           name: Generate cache key
@@ -373,6 +375,9 @@
     docker:
       - image: mcr.microsoft.com/dotnet/core/sdk:2.2
     steps:
+      - *attach_workspace
+      - *setup_env
+      - *proceed_or_skip_job
       - checkout
       - run:
           name: Generate cache key
@@ -417,6 +422,9 @@
     docker:
       - image: mcr.microsoft.com/dotnet/core/sdk:2.2
     steps:
+      - *attach_workspace
+      - *setup_env
+      - *proceed_or_skip_job
       - checkout
       - run:
           name: Generate cache key
