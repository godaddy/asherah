version: 2.1

orbs:
  codecov: codecov/codecov@1.1.1

parameters:
  db-name:
    type: "string"
    default: "testdb"
  db-user:
    type: "string"
    default: "root"
  db-password:
    type: "string"
    default: "Password123"

commands:
  maybe-deploy:
    description: "If required, deploy the specified project"
    parameters:
      project:
        type: string
      version:
        type: string
    steps:
      - run:
          name: Deploy
          command: |
            cd <<parameters.project>>

            BASE_VERSION=$(<<parameters.version>>)
            VERSION_SUFFIX=`echo ${BASE_VERSION} | cut -f2 -d'-'`

            # We want to trigger deployments only on the release branch, for modules with no version suffix
            if [[ "${CIRCLE_BRANCH}" =~ release-.* && "${VERSION_SUFFIX}" != "alpha" ]]; then
              mkdir -p ~/.ssh
              echo "Adding github.com as known host."
              echo $GITHUB_PUBLIC_KEY >> ~/.ssh/known_hosts
              echo "Setting private SSH key."
              echo $GITHUB_COMMIT_KEY | base64 --decode >> ~/.ssh/id_rsa_git
              chmod 400 ~/.ssh/id_rsa_git # prevents "UNPROTECTED PRIVATE KEY FILE" error

              ./scripts/release_prod.sh
            else
              echo "Not releasable build, skipping deployment step"
            fi
  restore-java-cache:
    steps:
      - restore_cache:
          name: Restore JAVA pacakges from cache
          keys:
            # when project files change, use increasingly general patterns to restore cache.
            # vN prefix in case we ever need to regenerate all caches
            - v5-maven-{{ .Branch }}-{{ .BuildNum }}
            - v5-maven-{{ .Branch }}-
            - v5-maven-
  restore-csharp-cache:
    steps:
      - restore_cache:
          name: Restore NuGet packages from cache
          keys:
            # when project files change, use increasingly general patterns to restore cache.
            # vN prefix in case we ever need to regenerate all caches
            - v5-nuget-{{ .Branch }}-{{ .BuildNum }}
            - v5-nuget-{{ .Branch }}-
            - v5-nuget-
  restore-go-cache:
    steps:
      - restore_cache:
          name: Restore Go packages from cache
          keys:
            # when project files change, use increasingly general patterns to restore cache.
            # vN prefix in case we ever need to regenerate all caches
            - v5-go-mod-{{ .Branch }}-{{ .BuildNum }}
            - v5-go-mod-{{ .Branch }}-
            - v5-go-mod-
  save-java-cache:
    steps:
      - save_cache:
          name: Save JAVA packages to cache
          paths:
            - ~/.m2
          key: v5-maven-{{ .Branch }}-{{ .BuildNum }}
  save-csharp-cache:
    steps:
      - save_cache:
          name: Save NuGet packages to cache
          paths:
            - ~/.nuget
          key: v5-nuget-{{ .Branch }}-{{ .BuildNum }}
  save-go-cache:
    steps:
      - save_cache:
          name: Save Go packages to cache
          paths:
            - /go/pkg/mod
          key: v5-go-mod-{{ .Branch }}-{{ .BuildNum }}
  run-wss-scan:
    description: Run WhiteSource scans
    parameters:
      project:
        type: string
      path:
        type: string
      wss-project:
        type: string
    steps:
      - run:
          name: Run WSS scan
          command: |
            if [ "${CIRCLE_REPOSITORY_URL}" == "git@github.com:godaddy/asherah.git" ]; then
              echo "Scanning <<parameters.project>>"
              export PATH=$GOPATH/bin:$GOROOT/bin:$PATH
              sed -i "s/scanComment.*/scanComment=Scan initiated by CircleCI on `date`/g" .circleci/wss-unified-agent.config
              java -jar wss-unified-agent.jar -c .circleci/wss-unified-agent.config -d <<parameters.path>> -apiKey ${WSS_API_KEY} -project <<parameters.wss-project>>
            else
              echo "WhiteSource scans will only run in the original repository"
            fi


workflows:
  version: 2
  build-test-and-maybe-deploy:
    jobs:
      - java-secure-memory
      - java-app-encryption:
          requires:
            - java-secure-memory
      - samples-java-reference-app:
          requires:
            - java-app-encryption
      - csharp-logging
      - csharp-secure-memory:
          requires:
            - csharp-logging
      - csharp-app-encryption:
          requires:
            - csharp-secure-memory
      - samples-csharp-reference-app:
          requires:
            - csharp-app-encryption
      - go-securememory
      - go-appencryption:
          requires:
            - go-securememory
      - samples-go-reference-app:
          requires:
            - go-appencryption
      - server-go:
          requires:
            - go-appencryption
      - server-java:
          requires:
            - java-app-encryption
      - server-samples:
          requires:
            - server-go
            - server-java
      - tests-cross-language:
          requires:
            - csharp-app-encryption
            - go-appencryption
            - java-app-encryption
            - server-go
            - server-java
  run-wss-scans:
    triggers:
      - schedule:
<<<<<<< HEAD
          cron: "0 19 * * 1" # Run at 12:00 PST on Monday
=======
          cron: "0 11 * * 1" # Run at 11:00 on Monday
>>>>>>> 1bbe04e2
          filters:
            branches:
              only: master
    jobs:
      - run-wss-scans

jobs:
  java-secure-memory:
    docker:
      - image: circleci/openjdk:8-jdk
    steps:
      - checkout
      - restore-java-cache
      - run:
          name: Build
          command: |
            cd java/secure-memory
            ./scripts/clean.sh
            ./scripts/build.sh
      - run:
          name: Tests
          command: |
            cd java/secure-memory
            ./scripts/test.sh
      - store_test_results:
          path: java/secure-memory/target/surefire-reports
      - codecov/upload:
          file: java/secure-memory/target/site/jacoco/jacoco.xml
          flags: java_secure_memory
      - maybe-deploy:
          project: java/secure-memory
          version: mvn -q -DforceStdout help:evaluate -Dexpression=project.version
      - save-java-cache
  java-app-encryption:
    docker:
      - image: circleci/openjdk:8-jdk
    steps:
      - checkout
      - restore-java-cache
      - run:
          name: Build
          command: |
            cd java/app-encryption
            ./scripts/clean.sh
            ./scripts/build.sh
      - run:
          name: Tests
          command: |
            source ./.circleci/set_env_variables.sh
            cd java/app-encryption
            ./scripts/test.sh
      - run:
          name: Integration Tests
          command: |
            source ./.circleci/set_env_variables.sh
            cd java/app-encryption
            ./scripts/integration_test.sh
      - store_test_results:
          path: java/app-encryption/target/surefire-reports
      - codecov/upload:
          file: java/app-encryption/target/site/jacoco/jacoco.xml
          flags: java_app_encryption
      - maybe-deploy:
          project: java/app-encryption
          version: mvn -q -DforceStdout help:evaluate -Dexpression=project.version
      - save-java-cache
  samples-java-reference-app:
    docker:
      - image: circleci/openjdk:8-jdk
    steps:
      - checkout
      - restore-java-cache
      - run:
          name: Build
          command: |
            cd samples/java/reference-app
            ./scripts/clean.sh
            ./scripts/build.sh
      - save-java-cache
  csharp-logging:
    docker:
      - image: mcr.microsoft.com/dotnet/core/sdk:3.1
    steps:
      - checkout
      - restore-csharp-cache
      - run:
          name: Setup csharp environment
          command: |
            apt-get update
            apt-get install -y libxml2-utils
            dotnet tool install -g trx2junit
      - run:
          name: Build
          command: |
            cd csharp/Logging
            ./scripts/clean.sh
            ./scripts/build.sh
      - run:
          name: Tests
          command: |
            cd csharp/Logging
            ./scripts/test.sh
      - run:
          name: Convert test results
          command: |
            cd csharp/Logging
            ~/.dotnet/tools/trx2junit Logging.Tests/TestResults/*.trx
      - store_test_results:
          path: csharp/Logging/Logging.Tests/TestResults
      - codecov/upload:
          file: csharp/Logging/Logging.Tests/coverage.opencover.xml
          flags: csharp_Logging
      - maybe-deploy:
          project: csharp/Logging
          version: xmllint --xpath "//Project/PropertyGroup/Version/text()" Directory.Build.props
      - save-csharp-cache
  csharp-secure-memory:
    docker:
      - image: mcr.microsoft.com/dotnet/core/sdk:3.1
    steps:
      - checkout
      - restore-csharp-cache
      - run:
          name: Setup csharp environment
          command: |
            apt-get update
            apt-get install -y libxml2-utils
            dotnet tool install -g trx2junit
      - run:
          name: Build
          command: |
            cd csharp/SecureMemory
            ./scripts/clean.sh
            ./scripts/build.sh
      - run:
          name: Tests
          command: |
            cd csharp/SecureMemory
            ./scripts/test.sh
      - run:
          name: Convert test results
          command: |
            cd csharp/SecureMemory
            ~/.dotnet/tools/trx2junit SecureMemory.Tests/TestResults/*.trx
      - store_test_results:
          path: csharp/SecureMemory/SecureMemory.Tests/TestResults
      - codecov/upload:
          file: csharp/SecureMemory/SecureMemory.Tests/coverage.opencover.xml
          flags: csharp_SecureMemory
      - maybe-deploy:
          project: csharp/SecureMemory
          version: xmllint --xpath "//Project/PropertyGroup/Version/text()" Directory.Build.props
      - save-csharp-cache
  csharp-app-encryption:
    docker:
      - image: mcr.microsoft.com/dotnet/core/sdk:3.1
      - image: circleci/dynamodb
      - image: mysql:5.7
        environment:
          MYSQL_USER: <<pipeline.parameters.db-user>>
          MYSQL_ROOT_PASSWORD: <<pipeline.parameters.db-password>>
    steps:
      - checkout
      - restore-csharp-cache
      - run:
          name: Setup csharp environment
          command: |
            apt-get update
            apt-get install -y libxml2-utils
            dotnet tool install -g trx2junit
      - run:
          name: Build
          command: |
            cd csharp/AppEncryption
            ./scripts/clean.sh
            ./scripts/build.sh
      - run:
          name: Tests
          command: |
            source ./.circleci/set_env_variables.sh
            cd csharp/AppEncryption
            ./scripts/test.sh
      - run:
          name: Convert test results
          command: |
            cd csharp/AppEncryption
            ~/.dotnet/tools/trx2junit AppEncryption.Tests/TestResults/*.trx
      - store_test_results:
          path: csharp/AppEncryption/AppEncryption.Tests/TestResults
      - codecov/upload:
          file: csharp/AppEncryption/AppEncryption.Tests/coverage.opencover.xml
          flags: csharp_AppEncryption
      - run:
          name: Integration Tests
          command: |
            source ./.circleci/set_env_variables.sh
            cd csharp/AppEncryption
            ./scripts/integration_test.sh
      - maybe-deploy:
          project: csharp/AppEncryption
          version: xmllint --xpath "//Project/PropertyGroup/Version/text()" Directory.Build.props
      - save-csharp-cache
  samples-csharp-reference-app:
    docker:
      - image: mcr.microsoft.com/dotnet/core/sdk:3.1
    steps:
      - checkout
      - restore-csharp-cache
      - run:
          name: Setup csharp environment
          command: |
            apt-get update
            apt-get install -y libxml2-utils
            dotnet tool install -g trx2junit
      - run:
          name: Build
          command: |
            cd samples/csharp/ReferenceApp
            ./scripts/clean.sh
            ./scripts/build.sh
      - save-csharp-cache
  go-securememory:
    docker:
      - image: circleci/golang
    steps:
      - checkout
      - restore-go-cache
      - run:
          name: Build
          command: |
            cd go/securememory
            ./scripts/build.sh
      - run:
          name: Unit Tests
          command: |
            cd go/securememory
            ./scripts/test.sh
      - run:
          name: Benchmark Tests
          command: |
            cd go/securememory
            ./scripts/benchmark_test.sh
      - run:
          name: Convert Test Results
          command: |
            cd go/securememory
            GO111MODULE=off go get github.com/axw/gocov/gocov
            GO111MODULE=off go get github.com/AlekSi/gocov-xml
            echo "Converting coverage.out to cobertura XML..."
            gocov convert coverage.out | gocov-xml > cobertura-coverage.xml
      - run:
          name: Static Analysis
          command: |
            cd go/securememory
            ./scripts/lint.sh
      - store_test_results:
          path: go/securememory
      - codecov/upload:
          file: go/securememory/cobertura-coverage.xml
          flags: go_securememory
      - maybe-deploy:
          project: go/securememory
          version: cat .versionfile
      - save-go-cache
  go-appencryption:
    docker:
      - image: circleci/golang
      - image: circleci/dynamodb
      - image: mysql:5.7
        environment:
          MYSQL_USER: <<pipeline.parameters.db-user>>
          MYSQL_ROOT_PASSWORD: <<pipeline.parameters.db-password>>
    steps:
      - checkout
      - restore-go-cache
      - run:
          name: Build
          command: |
            cd go/appencryption
            ./scripts/build.sh
      - run:
          name: Unit Tests
          command: |
            source ./.circleci/set_env_variables.sh
            cd go/appencryption
            ./scripts/test.sh
      - run:
          name: Benchmark Tests
          command: |
            cd go/appencryption
            ./scripts/benchmark_test.sh
      - run:
          name: Convert Test Results
          command: |
            cd go/appencryption
            GO111MODULE=off go get github.com/axw/gocov/gocov
            GO111MODULE=off go get github.com/AlekSi/gocov-xml
            echo "Converting coverage.out to cobertura XML..."
            gocov convert coverage.out | gocov-xml > cobertura-coverage.xml
      - run:
          name: Static Analysis
          command: |
            cd go/appencryption
            ./scripts/lint.sh
      - store_test_results:
          path: go/appencryption
      - codecov/upload:
          file: go/appencryption/cobertura-coverage.xml
          flags: go_appencryption
      - maybe-deploy:
          project: go/appencryption
          version: cat .versionfile
      - save-go-cache
  samples-go-reference-app:
    docker:
      - image: circleci/golang
    steps:
      - checkout
      - restore-go-cache
      - run:
          name: Build
          command: |
            cd samples/go/referenceapp
            ./scripts/build.sh
      - run:
          name: Static Analysis
          command: |
            cd samples/go/referenceapp
            ./scripts/lint.sh
      - save-go-cache
  server-go:
    docker:
      - image: circleci/golang
    steps:
      - checkout
      - restore-go-cache
      - run:
          name: Build
          command: |
            cd server/go
            ./scripts/build.sh
      - run:
          name: Unit Tests
          command: |
            cd server/go
            ./scripts/test.sh
      - run:
          name: Convert Test Results
          command: |
            cd server/go
            GO111MODULE=off go get github.com/axw/gocov/gocov
            GO111MODULE=off go get github.com/AlekSi/gocov-xml
            echo "Converting coverage.out to cobertura XML..."
            gocov convert coverage.out | gocov-xml > cobertura-coverage.xml
      - run:
          name: Static Analysis
          command: |
            cd server/go
            ./scripts/lint.sh
      - store_test_results:
          path: server/go
      - codecov/upload:
          file: server/go/cobertura-coverage.xml
          flags: server_go
      - save-go-cache
  server-java:
    docker:
      - image: circleci/openjdk:8-jdk
    steps:
      - checkout
      - restore-java-cache
      - run:
          name: Build
          command: |
            cd server/java
            ./scripts/clean.sh
            ./scripts/build.sh
      - run:
          name: Tests
          command: |
            source ./.circleci/set_env_variables.sh
            cd server/java
            ./scripts/test.sh
      - store_test_results:
          path: server/java/target/surefire-reports
      - codecov/upload:
          file: server/java/target/site/jacoco/jacoco.xml
          flags: server_java
      - save-java-cache
  server-samples:
    docker:
      - image: ubuntu:18.04
        environment:
          GOROOT: /usr/local/go
          GOPATH: /go
          GO111MODULE: "on"
    steps:
      - checkout
      - run:
          name: Initialize container
          command: |
            apt-get update
            apt-get -y upgrade
            apt-get install -y ca-certificates wget curl build-essential
      - restore_cache:
          name: Restore clients packages
          keys:
            - v5-clients-{{ .Branch }}-{{ .BuildNum }}
            - v5-clients-{{ .Branch }}-
            - v5-clients-
      - run:
          name: Setup java environment
          command: |
            apt-get install -y openjdk-8-jdk
            apt-get install -y maven
            # Delete Java gRPC server from local maven repo/cache and build from the current branch
            rm -rf ~/.m2/repository/com/godaddy/asherah/grpc-server
            mvn clean install -f server/java/pom.xml -DskipTests
      - run:
          name: Setup go environment
          command: |
            wget https://dl.google.com/go/go1.13.3.linux-amd64.tar.gz
            tar -C /usr/local/ -xzf go*.tar.gz
      - run:
          name: Setup python environment
          command: |
            apt-get -y install python3.7 python3-distutils
            curl https://bootstrap.pypa.io/get-pip.py -o get-pip.py
            python3.7 get-pip.py
      - run:
          name: Setup node environment
          command: |
            curl -sL https://deb.nodesource.com/setup_13.x | bash -
            apt-get install -y nodejs
      - run:
          name: Test clients
          command: |
            cd server/samples/clients
            ./test_clients.sh
      - save_cache:
          paths:
            - ~/.cache
            - ~/.m2
            - /go/pkg/mod
          key: v5-clients-{{ .Branch }}-{{ .BuildNum }}
  tests-cross-language:
    docker:
      - image: ubuntu:18.04
        environment:
          GOROOT: /usr/local/go
          GOPATH: /go
          GO111MODULE: "on"
      - image: mysql:5.7
        environment:
          MYSQL_DATABASE: <<pipeline.parameters.db-name>>
          MYSQL_USER: <<pipeline.parameters.db-user>>
          MYSQL_ROOT_PASSWORD: <<pipeline.parameters.db-password>>
    steps:
      - checkout
      - run:
          name: Initialize RDBMS based metastore
          command: |
            apt-get update
            apt-get -y upgrade
            apt-get install -y mariadb-server ca-certificates
            mysql -h 127.0.0.1 -u <<pipeline.parameters.db-user>> -p<<pipeline.parameters.db-password>> -e "CREATE TABLE <<pipeline.parameters.db-name>>.encryption_key (
              id             VARCHAR(255) NOT NULL,
              created        TIMESTAMP    NOT NULL DEFAULT CURRENT_TIMESTAMP,
              key_record     TEXT         NOT NULL,
              PRIMARY KEY (id, created),
              INDEX (created)
            );"
      # when project files change, use increasingly general patterns to restore cache.
      # vN prefix in case we ever need to regenerate all caches
      - restore_cache:
          name: Restore CLTF packages
          keys:
            - v5-cltf-{{ .Branch }}-{{ .BuildNum }}
            - v5-cltf-{{ .Branch }}-
            - v5-cltf-
      - run:
          name: Setup java environment
          command: |
            apt-get install -y openjdk-8-jdk
            apt-get install -y maven
            # Delete Java appencryption & gRPC server from local maven repo/cache and build from the current branch
            rm -rf ~/.m2/repository/com/godaddy/asherah/grpc-server ~/.m2/repository/com/godaddy/asherah/appencryption
            mvn clean install -f java/app-encryption/pom.xml -DskipTests
            mvn clean install -f server/java/pom.xml -DskipTests
      - run:
          name: Setup csharp environment
          command: |
            apt-get install -y wget curl
            wget -q https://packages.microsoft.com/config/ubuntu/18.04/packages-microsoft-prod.deb -O packages-microsoft-prod.deb
            dpkg -i packages-microsoft-prod.deb
            apt-get install -y apt-transport-https
            apt-get update
            apt-get install -y dotnet-sdk-3.1 git
      - run:
          name: Setup go environment
          command: |
            apt-get install -y build-essential
            wget https://dl.google.com/go/go1.13.3.linux-amd64.tar.gz
            tar -C /usr/local/ -xzf go*.tar.gz
            export PATH=$GOPATH/bin:$GOROOT/bin:$PATH
            go get github.com/cucumber/godog/cmd/godog@v0.8.1
      - run:
          name: Setup python environment
          command: |
            apt-get install -y python3.7 python3-distutils
            curl https://bootstrap.pypa.io/get-pip.py -o get-pip.py
            python3.7 get-pip.py
      - run:
          name: Build
          command: |
            # Build the Java project
            cd tests/cross-language/java
            ./scripts/build.sh

            # Build the C# project
            cd ../csharp
            ./scripts/clean.sh
            # Workaround for https://github.com/SpecFlowOSS/SpecFlow/issues/1912#issue-583000545
            export MSBUILDSINGLELOADCONTEXT=1
            ./scripts/build.sh

            # Lint & Build the Go project
            cd ../go
            export PATH=$GOPATH/bin:$GOROOT/bin:$PATH
            ./scripts/lint.sh
            go mod edit -replace github.com/godaddy/asherah/go/appencryption=../../../go/appencryption
            ./scripts/build.sh
      - run:
          name: Test
          command: |
            export TEST_DB_NAME=<<pipeline.parameters.db-name>>
            export TEST_DB_PASSWORD=<<pipeline.parameters.db-password>>
            export TEST_DB_USER=<<pipeline.parameters.db-user>>
            export ASHERAH_SERVICE_NAME=service
            export ASHERAH_PRODUCT_NAME=product
            export ASHERAH_KMS_MODE=static
            export JAVA_AE_VERSION=$(mvn -f java/app-encryption/pom.xml -q -DforceStdout help:evaluate -Dexpression=project.version)
            cd tests/cross-language/
            ./scripts/encrypt_all.sh
            ./scripts/decrypt_all.sh
      - save_cache:
          paths:
            - ~/.cache
            - ~/.m2
            - ~/.nuget
            - /go/pkg/mod
          key: v5-cltf-{{ .Branch }}-{{ .BuildNum }}
  run-wss-scans:
    docker:
      - image: ubuntu:18.04
        environment:
          GOROOT: /usr/local/go
          GOPATH: /go
    steps:
      - checkout
      - run:
          name: Setup Environment
          command: |
            apt-get update -y
            apt-get install -y curl openjdk-8-jdk maven
            apt-get install -y wget curl
            wget -q https://packages.microsoft.com/config/ubuntu/18.04/packages-microsoft-prod.deb -O packages-microsoft-prod.deb
            dpkg -i packages-microsoft-prod.deb
            apt-get install -y apt-transport-https
            apt-get update -y
            apt-get install -y dotnet-sdk-3.1 git
            apt-get install -y build-essential
            wget https://dl.google.com/go/go1.13.3.linux-amd64.tar.gz
            tar -C /usr/local/ -xzf go*.tar.gz
            curl -LJO https://github.com/whitesource/unified-agent-distribution/releases/latest/download/wss-unified-agent.jar
      - run-wss-scan:
          project: Java SecureMemory
          path: java/secure-memory
          wss-project: asherah-java-secure-memory
      - run-wss-scan:
          project: Java AppEncryption
          path: java/app-encryption
          wss-project: asherah-java-app-encryption
      - run-wss-scan:
          project: C# SecureMemory
          path: csharp/SecureMemory
          wss-project: asherah-csharp-secure-memory
      - run-wss-scan:
          project: C# AppEncryption
          path: csharp/AppEncryption
          wss-project: asherah-csharp-app-encryption
      - run-wss-scan:
          project: Go SecureMemory
          path: go/securememory
          wss-project: asherah-go-secure-memory
      - run-wss-scan:
          project: Go AppEncryption
          path: go/appencryption
          wss-project: asherah-go-app-encryption<|MERGE_RESOLUTION|>--- conflicted
+++ resolved
@@ -117,7 +117,6 @@
               echo "WhiteSource scans will only run in the original repository"
             fi
 
-
 workflows:
   version: 2
   build-test-and-maybe-deploy:
@@ -166,11 +165,7 @@
   run-wss-scans:
     triggers:
       - schedule:
-<<<<<<< HEAD
           cron: "0 19 * * 1" # Run at 12:00 PST on Monday
-=======
-          cron: "0 11 * * 1" # Run at 11:00 on Monday
->>>>>>> 1bbe04e2
           filters:
             branches:
               only: master
