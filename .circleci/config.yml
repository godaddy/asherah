version: 2.1

# Aliases for convenience/templating
references:
  workspace_root: &workspace_root
    /tmp/workspace
  attach_workspace: &attach_workspace
    attach_workspace:
      at: *workspace_root

orbs:
  codecov: codecov/codecov@1.0.5

workflows:
  version: 2
  build-test-and-maybe-deploy:
    jobs:
      - languages-java-secure-memory
      #- languages-java-app-encryption:
      #    requires:
      #      - languages-java-secure-memory
      #- samples-java-reference-app:
      #    requires:
      #      - languages-java-app-encryption
      #- tests-java-test-app:
      #    requires:
      #      - languages-java-app-encryption
<<<<<<< HEAD
      - languages-csharp-logging:
          requires:
          - detect-changed-projects
      - languages-csharp-secure-memory:
          requires:
            - detect-changed-projects
            - languages-csharp-logging
      - languages-csharp-app-encryption:
          requires:
            - detect-changed-projects
            - languages-csharp-secure-memory
      - samples-csharp-reference-app:
          requires:
            - detect-changed-projects
            - languages-csharp-app-encryption
=======
      - languages-csharp-logging
#      - languages-csharp-secure-memory
#          requires:
#            - languages-csharp-logging
#      - languages-csharp-app-encryption
#          requires:
#            - languages-csharp-secure-memory
#      - samples-csharp-reference-app
#          requires:
#            - languages-csharp-app-encryption
>>>>>>> fdac06d5

jobs:
  languages-java-secure-memory:
    docker:
      - image: circleci/openjdk:8-jdk
    steps:
      - checkout
      - run:
          name: Generate cache key
          # TODO : Need to use CIRCLE_WORKING_DIRECTORY
          # Refer to https://discuss.circleci.com/t/circle-working-directory-doesnt-expand/17007/5
          command: |
            cd languages/java/secure-memory
            ../../../scripts/checksum.sh /tmp/checksum.txt pom.xml
      - restore_cache:
          keys:
            # when project files change, use increasingly general patterns to restore cache.
            # vN prefix in case we ever need to regenerate all caches
            - v1-maven-{{ .Branch }}-{{ checksum "/tmp/checksum.txt" }}
            - v1-maven-{{ .Branch }}-
            - v1-maven-
      - run:
          name: Build
          command: |
            cd languages/java/secure-memory
            ./scripts/clean.sh
            ./scripts/build.sh
      - run:
          name: Tests
          command: |
            cd languages/java/secure-memory
            ./scripts/test.sh
      - save_cache:
          paths:
            - ~/.m2
          key: v1-maven-{{ .Branch }}-{{ checksum "/tmp/checksum.txt" }}
      - store_test_results:
          path: languages/java/secure-memory/target/surefire-reports
      - codecov/upload:
          file: languages/java/secure-memory/target/site/jacoco/jacoco.xml
          flags: languages_java_secure_memory
  languages-java-app-encryption:
    docker:
      - image: circleci/openjdk:8-jdk
    steps:
      - checkout
      - run:
          name: Generate cache key
          command: |
            cd languages/java/app-encryption
            ../../../scripts/checksum.sh /tmp/checksum.txt pom.xml
      - restore_cache:
          keys:
            # when project files change, use increasingly general patterns to restore cache.
            # vN prefix in case we ever need to regenerate all caches
            - v1-maven-{{ .Branch }}-{{ checksum "/tmp/checksum.txt" }}
            - v1-maven-{{ .Branch }}-
            - v1-maven-
      - run:
          name: Build
          command: |
            cd languages/java/app-encryption
            ./scripts/clean.sh
            ./scripts/build.sh
      - run:
          name: Tests
          command: |
            cd languages/java/app-encryption
            ./scripts/test.sh
      - save_cache:
          paths:
            - ~/.m2
          key: v1-maven-{{ .Branch }}-{{ checksum "/tmp/checksum.txt" }}
      - store_test_results:
          path: languages/java/app-encryption/target/surefire-reports
      - codecov/upload:
          file: languages/java/app-encryption/target/site/jacoco/jacoco.xml
          flags: languages_java_app_encryption
  samples-java-reference-app:
    docker:
      - image: circleci/openjdk:8-jdk
    steps:
      - checkout
      - run:
          name: Generate cache key
          command: |
            cd samples/java/reference-app
            ../../../scripts/checksum.sh /tmp/checksum.txt pom.xml
      - restore_cache:
          keys:
            # when project files change, use increasingly general patterns to restore cache.
            # vN prefix in case we ever need to regenerate all caches
            - v1-maven-{{ .Branch }}-{{ checksum "/tmp/checksum.txt" }}
            - v1-maven-{{ .Branch }}-
            - v1-maven-
      - run:
          name: Build
          command: |
            cd samples/java/reference-app
            ./scripts/clean.sh
            ./scripts/build.sh
      - save_cache:
          paths:
            - ~/.m2
          key: v1-maven-{{ .Branch }}-{{ checksum "/tmp/checksum.txt" }}
  tests-java-test-app:
    docker:
      - image: circleci/openjdk:8-jdk
    steps:
      - checkout
      - run:
          name: Generate cache key
          command: |
            cd tests/java/test-app
            ../../../scripts/checksum.sh /tmp/checksum.txt pom.xml
      - restore_cache:
          keys:
            # when project files change, use increasingly general patterns to restore cache.
            # vN prefix in case we ever need to regenerate all caches
            - v1-maven-{{ .Branch }}-{{ checksum "/tmp/checksum.txt" }}
            - v1-maven-{{ .Branch }}-
            - v1-maven-
      - run:
          name: Build
          command: |
            cd tests/java/test-app
            ./scripts/clean.sh
            ./scripts/build.sh
      - save_cache:
          paths:
            - ~/.m2
          key: v1-maven-{{ .Branch }}-{{ checksum "/tmp/checksum.txt" }}
  languages-csharp-logging:
    docker:
      - image: mcr.microsoft.com/dotnet/core/sdk:2.2
    steps:
      - checkout
      - run:
          name: Generate cache key
          command: |
            cd languages/csharp/Logging
            ../../../scripts/checksum.sh /tmp/checksum.txt *.csproj
      - restore_cache:
          keys:
            # when project files change, use increasingly general patterns to restore cache.
            # vN prefix in case we ever need to regenerate all caches
            - v1-nuget-{{ .Branch }}-{{ checksum "/tmp/checksum.txt" }}
            - v1-nuget-{{ .Branch }}-
            - v1-nuget-
      - run:
          name: Build
          command: |
            mkdir -p /root/.nuget/NuGet/
            cp .circleci/NuGet.Config /root/.nuget/NuGet/
            cd languages/csharp/Logging
            ./scripts/clean.sh
            ./scripts/build.sh
      - run:
          name: Tests
          command: |
            cd languages/csharp/Logging
            ./scripts/test.sh
      - save_cache:
          paths:
            - ~/.nuget
          key: v1-nuget-{{ .Branch }}-{{ checksum "/tmp/checksum.txt" }}
      - run:
          name: Push to local artifactory
          command: |
            cd languages/csharp/Logging
            dotnet pack -c Release --version-suffix label-$(date "+%Y%m%d")
            find . -name *.nupkg -exec dotnet nuget push {} -s local \;
      - persist_to_workspace:
          root: /root
          paths:
            - .nuget
      - run:
          name: Convert test results
          command: |
            cd languages/csharp/Logging
            dotnet tool install -g trx2junit
            export PATH="$PATH:/root/.dotnet/tools"
            trx2junit Logging.Tests/TestResults/*.trx
      - store_test_results:
          path: languages/csharp/Logging/Logging.Tests/TestResults
      - codecov/upload:
          file: languages/csharp/Logging/Logging.Tests/coverage.opencover.xml
          flags: languages_csharp_Logging
  languages-csharp-secure-memory:
    docker:
      - image: mcr.microsoft.com/dotnet/core/sdk:2.2
    steps:
      - checkout
      - attach_workspace:
          at: /root
      - run:
          name: Generate cache key
          command: |
            cd languages/csharp/SecureMemory
            ../../../scripts/checksum.sh /tmp/checksum.txt *.csproj
      - restore_cache:
          keys:
            # when project files change, use increasingly general patterns to restore cache.
            # vN prefix in case we ever need to regenerate all caches
            - v1-nuget-{{ .Branch }}-{{ checksum "/tmp/checksum.txt" }}
            - v1-nuget-{{ .Branch }}-
            - v1-nuget-
      - run:
          name: Build
          command: |
            cd languages/csharp/SecureMemory
            ./scripts/clean.sh
            ./scripts/build.sh
      - run:
          name: Tests
          command: |
            cd languages/csharp/SecureMemory
            ./scripts/test.sh
      - save_cache:
          paths:
            - ~/.nuget
          key: v1-nuget-{{ .Branch }}-{{ checksum "/tmp/checksum.txt" }}
      - run:
          name: Push to local artifactory
          command: |
            cd languages/csharp/SecureMemory
            dotnet pack -c Release --version-suffix label-$(date "+%Y%m%d")
            find . -name *.nupkg -exec dotnet nuget push {} -s local \;
      - persist_to_workspace:
          root: /root
          paths:
            - .nuget
      - run:
          name: Convert test results
          command: |
            cd languages/csharp/SecureMemory
            dotnet tool install -g trx2junit
            export PATH="$PATH:/root/.dotnet/tools"
            trx2junit SecureMemory.Tests/TestResults/*.trx
      - store_test_results:
          path: languages/csharp/SecureMemory/SecureMemory.Tests/TestResults
      - codecov/upload:
          file: languages/csharp/SecureMemory/SecureMemory.Tests/coverage.opencover.xml
          flags: languages_csharp_SecureMemory
  languages-csharp-app-encryption:
    docker:
      - image: mcr.microsoft.com/dotnet/core/sdk:2.2
    steps:
      - checkout
      - attach_workspace:
          at: /root
      - run:
          name: Generate cache key
          command: |
            cd languages/csharp/AppEncryption
            ../../../scripts/checksum.sh /tmp/checksum.txt *.csproj
      - restore_cache:
          keys:
            # when project files change, use increasingly general patterns to restore cache.
            # vN prefix in case we ever need to regenerate all caches
            - v1-nuget-{{ .Branch }}-{{ checksum "/tmp/checksum.txt" }}
            - v1-nuget-{{ .Branch }}-
            - v1-nuget-
      - run:
          name: Build
          command: |
            cd languages/csharp/AppEncryption
            ./scripts/clean.sh
            ./scripts/build.sh
      - run:
          name: Tests
          command: |
            cd languages/csharp/AppEncryption
            ./scripts/test.sh
      - save_cache:
          paths:
            - ~/.nuget
          key: v1-nuget-{{ .Branch }}-{{ checksum "/tmp/checksum.txt" }}
      - run:
          name: Push to local artifactory
          command: |
            cd languages/csharp/AppEncryption
            dotnet pack -c Release --version-suffix label-$(date "+%Y%m%d")
            find . -name *.nupkg -exec dotnet nuget push {} -s local \;
      - persist_to_workspace:
          root: /root
          paths:
            - .nuget
      - run:
          name: Convert test results
          command: |
            cd languages/csharp/AppEncryption
            dotnet tool install -g trx2junit
            export PATH="$PATH:/root/.dotnet/tools"
            trx2junit AppEncryption.Tests/TestResults/*.trx
      - store_test_results:
          path: languages/csharp/AppEncryption/AppEncryption.Tests/TestResults
      - codecov/upload:
          file: languages/csharp/AppEncryption/AppEncryption.Tests/coverage.opencover.xml
          flags: languages_csharp_AppEncryption
  samples-csharp-reference-app:
    docker:
      - image: mcr.microsoft.com/dotnet/core/sdk:2.2
    steps:
      - checkout
      - attach_workspace:
          at: /root
      - run:
          name: Generate cache key
          command: |
            cd samples/csharp/ReferenceApp
            ../../../scripts/checksum.sh /tmp/checksum.txt *.csproj
      - restore_cache:
          keys:
            # when project files change, use increasingly general patterns to restore cache.
            # vN prefix in case we ever need to regenerate all caches
            - v1-nuget-{{ .Branch }}-{{ checksum "/tmp/checksum.txt" }}
            - v1-nuget-{{ .Branch }}-
            - v1-nuget-
      - run:
          name: Build
          command: |
            cd samples/csharp/ReferenceApp
            ./scripts/clean.sh
            ./scripts/build.sh
      - save_cache:
          paths:
            - ~/.nuget
          key: v1-nuget-{{ .Branch }}-{{ checksum "/tmp/checksum.txt" }}<|MERGE_RESOLUTION|>--- conflicted
+++ resolved
@@ -25,34 +25,16 @@
       #- tests-java-test-app:
       #    requires:
       #      - languages-java-app-encryption
-<<<<<<< HEAD
-      - languages-csharp-logging:
-          requires:
-          - detect-changed-projects
+      - languages-csharp-logging
       - languages-csharp-secure-memory:
           requires:
-            - detect-changed-projects
             - languages-csharp-logging
       - languages-csharp-app-encryption:
           requires:
-            - detect-changed-projects
             - languages-csharp-secure-memory
       - samples-csharp-reference-app:
           requires:
-            - detect-changed-projects
             - languages-csharp-app-encryption
-=======
-      - languages-csharp-logging
-#      - languages-csharp-secure-memory
-#          requires:
-#            - languages-csharp-logging
-#      - languages-csharp-app-encryption
-#          requires:
-#            - languages-csharp-secure-memory
-#      - samples-csharp-reference-app
-#          requires:
-#            - languages-csharp-app-encryption
->>>>>>> fdac06d5
 
 jobs:
   languages-java-secure-memory:
