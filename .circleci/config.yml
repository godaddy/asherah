version: 2.1

# Aliases for convenience/templating
references:
  workspace_root: &workspace_root
    /tmp/workspace
  env_file: &env_file
    env-file
  attach_workspace: &attach_workspace
    attach_workspace:
      at: *workspace_root
  setup_env: &setup_env
    run:
      name: Setup Environment Variables
      command: |
        cat /tmp/workspace/env-file >> $BASH_ENV
  proceed_or_skip_job: &proceed_or_skip_job
    run:
      name: Check if Build Needed
      command: |
        project_fixed_up=$(echo $CIRCLE_JOB | tr - _ | tr '[:lower:]' '[:upper:]')
        if [ "${!project_fixed_up}" = "changed" ]; then
          echo "Changes detected or upstream dependency changed. Proceeding with build of ${CIRCLE_JOB}."
        else
          echo "No changes detected. Skipping build of ${CIRCLE_JOB}."
          circleci-agent step halt
        fi

orbs:
  compare-url: iynere/compare-url@1.2.0
  codecov: codecov/codecov@1.0.5

workflows:
  version: 2
  build-test-and-maybe-deploy:
    jobs:
      - detect-changed-projects:
          workspace-dir: *workspace_root
          env-file: *env_file
      - languages-java-secure-memory:
          requires:
            - detect-changed-projects
      #- languages-java-app-encryption:
      #    requires:
      #      - detect-changed-projects
      #      - languages-java-secure-memory
      #- samples-java-reference-app:
      #    requires:
      #      - detect-changed-projects
      #      - languages-java-app-encryption
      #- tests-java-test-app:
      #    requires:
      #      - detect-changed-projects
      #      - languages-java-app-encryption
<<<<<<< HEAD
      - languages-csharp-logging
      - languages-csharp-secure-memory:
          requires:
            - languages-csharp-logging
      - languages-csharp-app-encryption:
          requires:
            - languages-csharp-secure-memory
#      - samples-csharp-reference-app:
=======
      - languages-csharp-logging:
          requires:
            - detect-changed-projects
#      - languages-csharp-secure-memory
#          requires:
#            - detect-changed-projects
#            - languages-csharp-logging
#      - languages-csharp-app-encryption
#          requires:
#            - detect-changed-projects
#            - languages-csharp-secure-memory
#      - samples-csharp-reference-app
>>>>>>> 12b8af5d
#          requires:
#            - detect-changed-projects
#            - languages-csharp-app-encryption

jobs:
  detect-changed-projects:
    docker:
      - image: circleci/python:3.7
    parameters:
      workspace-dir:
        type: string
      env-file:
        type: string
    steps:
      - checkout
      # TEMP: Hack for https://github.com/iynere/compare-url/issues/25 -- duplicate the reconstruct call w/ patch
      #- compare-url/reconstruct
      - run:
          name: Reconstruct CIRCLE_COMPARE_URL
          when: always
          command: ./.circleci/compare-url-reconstruct-patch.sh
      - persist_to_workspace:
          root: .
          paths:
            - CIRCLE_COMPARE_URL.txt
            - BASE_COMPARE_COMMIT.txt
      - compare-url/use:
          step-name: Determine projects changed
          custom-logic: |
            # Some of this is based off https://github.com/Tufin/circleci-monorepo

            # Identify modified directories using compare-url ORB
            # Assumes structure of "languages/<lang>/<project>", "samples/<lang>/<project>", etc.
            git diff --name-only $COMMIT_RANGE  | cut -d/ -f1,2,3 | sort -u > project_candidates
            echo -e "Modified directories:\n$(cat project_candidates)\n"

            # Build affected projects and any downstream dependencies
            echo -e "Calculating dependencies\n"
            ./.circleci/calculate_dependencies.py project_candidates projects_to_build

            projects_inc_dep=($(cat projects_to_build))
            echo -e "Evaluating whether to build: ${projects_inc_dep[@]}\n"
            mkdir -p << parameters.workspace-dir >>
            touch << parameters.workspace-dir >>/<< parameters.env-file >>
            for project in ${projects_inc_dep[@]}; do
              if grep -Fxq $project project-dirs; then
                echo -e "\nWill trigger build for project: ${project}"
                project_fixed_up=$(echo $project | tr / _ | tr - _ | tr '[:lower:]' '[:upper:]')

                # We'll use an env variable to indicate when a project needs to be built downstream
                echo "export ${project_fixed_up}=changed" >> << parameters.workspace-dir >>/<< parameters.env-file >>
              fi
            done
      - persist_to_workspace:
          root: *workspace_root
          paths:
            - *env_file
  languages-java-secure-memory:
    docker:
      - image: circleci/openjdk:8-jdk
    steps:
      - *attach_workspace
      - *setup_env
      - *proceed_or_skip_job
      - checkout
      - run:
          name: Generate cache key
          # TODO : Need to use CIRCLE_WORKING_DIRECTORY
          # Refer to https://discuss.circleci.com/t/circle-working-directory-doesnt-expand/17007/5
          command: |
            cd languages/java/secure-memory
            ../../../scripts/checksum.sh /tmp/checksum.txt pom.xml
      - restore_cache:
          keys:
            # when project files change, use increasingly general patterns to restore cache.
            # vN prefix in case we ever need to regenerate all caches
            - v1-maven-{{ .Branch }}-{{ checksum "/tmp/checksum.txt" }}
            - v1-maven-{{ .Branch }}-
            - v1-maven-
      - run:
          name: Build
          command: |
            cd languages/java/secure-memory
            ./scripts/clean.sh
            ./scripts/build.sh
      - run:
          name: Tests
          command: |
            cd languages/java/secure-memory
            ./scripts/test.sh
      - save_cache:
          paths:
            - ~/.m2
          key: v1-maven-{{ .Branch }}-{{ checksum "/tmp/checksum.txt" }}
      - store_test_results:
          path: languages/java/secure-memory/target/surefire-reports
      - codecov/upload:
          file: languages/java/secure-memory/target/site/jacoco/jacoco.xml
          flags: languages_java_secure_memory
  languages-java-app-encryption:
    docker:
      - image: circleci/openjdk:8-jdk
    steps:
      - *attach_workspace
      - *setup_env
      - *proceed_or_skip_job
      - checkout
      - run:
          name: Generate cache key
          command: |
            cd languages/java/app-encryption
            ../../../scripts/checksum.sh /tmp/checksum.txt pom.xml
      - restore_cache:
          keys:
            # when project files change, use increasingly general patterns to restore cache.
            # vN prefix in case we ever need to regenerate all caches
            - v1-maven-{{ .Branch }}-{{ checksum "/tmp/checksum.txt" }}
            - v1-maven-{{ .Branch }}-
            - v1-maven-
      - run:
          name: Build
          command: |
            cd languages/java/app-encryption
            ./scripts/clean.sh
            ./scripts/build.sh
      - run:
          name: Tests
          command: |
            cd languages/java/app-encryption
            ./scripts/test.sh
      - save_cache:
          paths:
            - ~/.m2
          key: v1-maven-{{ .Branch }}-{{ checksum "/tmp/checksum.txt" }}
      - store_test_results:
          path: languages/java/app-encryption/target/surefire-reports
      - codecov/upload:
          file: languages/java/app-encryption/target/site/jacoco/jacoco.xml
          flags: languages_java_app_encryption
  samples-java-reference-app:
    docker:
      - image: circleci/openjdk:8-jdk
    steps:
      - *attach_workspace
      - *setup_env
      - *proceed_or_skip_job
      - checkout
      - run:
          name: Generate cache key
          command: |
            cd samples/java/reference-app
            ../../../scripts/checksum.sh /tmp/checksum.txt pom.xml
      - restore_cache:
          keys:
            # when project files change, use increasingly general patterns to restore cache.
            # vN prefix in case we ever need to regenerate all caches
            - v1-maven-{{ .Branch }}-{{ checksum "/tmp/checksum.txt" }}
            - v1-maven-{{ .Branch }}-
            - v1-maven-
      - run:
          name: Build
          command: |
            cd samples/java/reference-app
            ./scripts/clean.sh
            ./scripts/build.sh
      - save_cache:
          paths:
            - ~/.m2
          key: v1-maven-{{ .Branch }}-{{ checksum "/tmp/checksum.txt" }}
  tests-java-test-app:
    docker:
      - image: circleci/openjdk:8-jdk
    steps:
      - *attach_workspace
      - *setup_env
      - *proceed_or_skip_job
      - checkout
      - run:
          name: Generate cache key
          command: |
            cd tests/java/test-app
            ../../../scripts/checksum.sh /tmp/checksum.txt pom.xml
      - restore_cache:
          keys:
            # when project files change, use increasingly general patterns to restore cache.
            # vN prefix in case we ever need to regenerate all caches
            - v1-maven-{{ .Branch }}-{{ checksum "/tmp/checksum.txt" }}
            - v1-maven-{{ .Branch }}-
            - v1-maven-
      - run:
          name: Build
          command: |
            cd tests/java/test-app
            ./scripts/clean.sh
            ./scripts/build.sh
      - save_cache:
          paths:
            - ~/.m2
          key: v1-maven-{{ .Branch }}-{{ checksum "/tmp/checksum.txt" }}
  languages-csharp-logging:
    docker:
      - image: mcr.microsoft.com/dotnet/core/sdk:2.2
    steps:
      - *attach_workspace
      - *setup_env
      - *proceed_or_skip_job
      - checkout
      - run:
          name: Generate cache key
          command: |
            cd languages/csharp/Logging
            ../../../scripts/checksum.sh /tmp/checksum.txt *.csproj
      - restore_cache:
          keys:
            # when project files change, use increasingly general patterns to restore cache.
            # vN prefix in case we ever need to regenerate all caches
            - v1-nuget-{{ .Branch }}-{{ checksum "/tmp/checksum.txt" }}
            - v1-nuget-{{ .Branch }}-
            - v1-nuget-
      - run:
          name: Build
          command: |
            mkdir -p /root/.nuget/NuGet/
            cp .circleci/NuGet.Config /root/.nuget/NuGet/
            cd languages/csharp/Logging
            ./scripts/clean.sh
            ./scripts/build.sh
      - run:
          name: Tests
          command: |
            cd languages/csharp/Logging
            ./scripts/test.sh
      - save_cache:
          paths:
            - ~/.nuget
          key: v1-nuget-{{ .Branch }}-{{ checksum "/tmp/checksum.txt" }}
      - run:
          name: Push to local artifactory
          command: |
            cd languages/csharp/Logging
            dotnet pack -c Release --version-suffix label-$(date "+%Y%m%d")
            find . -name *.nupkg -exec dotnet nuget push {} -s local \;
      - persist_to_workspace:
          root: /root
          paths:
            - .nuget
      - run:
          name: Convert test results
          command: |
            cd languages/csharp/Logging
            dotnet tool install -g trx2junit
            export PATH="$PATH:/root/.dotnet/tools"
            trx2junit Logging.Tests/TestResults/*.trx
      - store_test_results:
          path: languages/csharp/Logging/Logging.Tests/TestResults
      - codecov/upload:
          file: languages/csharp/Logging/Logging.Tests/coverage.opencover.xml
          flags: languages_csharp_Logging
  languages-csharp-secure-memory:
    docker:
      - image: mcr.microsoft.com/dotnet/core/sdk:2.2
    steps:
      - *attach_workspace
      - *setup_env
      - *proceed_or_skip_job
      - checkout
      - attach_workspace:
          at: /root
      - run:
          name: Generate cache key
          command: |
            cd languages/csharp/SecureMemory
            ../../../scripts/checksum.sh /tmp/checksum.txt *.csproj
      - restore_cache:
          keys:
            # when project files change, use increasingly general patterns to restore cache.
            # vN prefix in case we ever need to regenerate all caches
            - v1-nuget-{{ .Branch }}-{{ checksum "/tmp/checksum.txt" }}
            - v1-nuget-{{ .Branch }}-
            - v1-nuget-
      - run:
          name: Build
          command: |
            cd languages/csharp/SecureMemory
            ./scripts/clean.sh
            ./scripts/build.sh
      - run:
          name: Tests
          command: |
            cd languages/csharp/SecureMemory
            ./scripts/test.sh
      - save_cache:
          paths:
            - ~/.nuget
          key: v1-nuget-{{ .Branch }}-{{ checksum "/tmp/checksum.txt" }}
      - run:
          name: Push to local artifactory
          command: |
            cd languages/csharp/SecureMemory
            dotnet pack -c Release --version-suffix label-$(date "+%Y%m%d")
            find . -name *.nupkg -exec dotnet nuget push {} -s local \;
      - persist_to_workspace:
          root: /root
          paths:
            - .nuget
      - run:
          name: Convert test results
          command: |
            cd languages/csharp/SecureMemory
            dotnet tool install -g trx2junit
            export PATH="$PATH:/root/.dotnet/tools"
            trx2junit SecureMemory.Tests/TestResults/*.trx
      - store_test_results:
          path: languages/csharp/SecureMemory/SecureMemory.Tests/TestResults
      - codecov/upload:
          file: languages/csharp/SecureMemory/SecureMemory.Tests/coverage.opencover.xml
          flags: languages_csharp_SecureMemory
  languages-csharp-app-encryption:
    docker:
      - image: mcr.microsoft.com/dotnet/core/sdk:2.2
    steps:
      - *attach_workspace
      - *setup_env
      - *proceed_or_skip_job
      - checkout
      - attach_workspace:
          at: /root
      - run:
          name: Generate cache key
          command: |
            cd languages/csharp/AppEncryption
            ../../../scripts/checksum.sh /tmp/checksum.txt *.csproj
      - restore_cache:
          keys:
            # when project files change, use increasingly general patterns to restore cache.
            # vN prefix in case we ever need to regenerate all caches
            - v1-nuget-{{ .Branch }}-{{ checksum "/tmp/checksum.txt" }}
            - v1-nuget-{{ .Branch }}-
            - v1-nuget-
      - run:
          name: Build
          command: |
            cd languages/csharp/AppEncryption
            ./scripts/clean.sh
            ./scripts/build.sh
      - run:
          name: Install Docker
          command: |
            apt-get update \
            && apt-get install -y --no-install-recommends libxml2-utils apt-transport-https ca-certificates curl gnupg2 software-properties-common \
            && curl -fsSL https://download.docker.com/linux/debian/gpg | apt-key add - \
            && add-apt-repository "deb [arch=amd64] https://download.docker.com/linux/debian $(lsb_release -cs) stable" \
            && apt update \
            && apt-get install -y --no-install-recommends docker-ce-cli \
            && rm -rf /var/lib/apt/lists/*

            dotnet tool install dotnet-setversion --tool-path /usr/bin \
            && chmod 755 /usr/bin/setversion
      - setup_remote_docker
      - run:
          name: Tests
          command: |
            cd languages/csharp/AppEncryption
            ./scripts/test.sh
      - save_cache:
          paths:
            - ~/.nuget
          key: v1-nuget-{{ .Branch }}-{{ checksum "/tmp/checksum.txt" }}
      - run:
          name: Push to local artifactory
          command: |
            cd languages/csharp/AppEncryption
            dotnet pack -c Release --version-suffix label-$(date "+%Y%m%d")
            find . -name *.nupkg -exec dotnet nuget push {} -s local \;
      - persist_to_workspace:
          root: /root
          paths:
            - .nuget
      - run:
          name: Convert test results
          command: |
            cd languages/csharp/AppEncryption
            dotnet tool install -g trx2junit
            export PATH="$PATH:/root/.dotnet/tools"
            trx2junit AppEncryption.Tests/TestResults/*.trx
      - store_test_results:
          path: languages/csharp/AppEncryption/AppEncryption.Tests/TestResults
      - codecov/upload:
          file: languages/csharp/AppEncryption/AppEncryption.Tests/coverage.opencover.xml
          flags: languages_csharp_AppEncryption
  samples-csharp-reference-app:
    docker:
      - image: mcr.microsoft.com/dotnet/core/sdk:2.2
    steps:
      - *attach_workspace
      - *setup_env
      - *proceed_or_skip_job
      - checkout
      - run:
          name: Generate cache key
          command: |
            cd samples/csharp/ReferenceApp
            ../../../scripts/checksum.sh /tmp/checksum.txt *.csproj
      - restore_cache:
          keys:
            # when project files change, use increasingly general patterns to restore cache.
            # vN prefix in case we ever need to regenerate all caches
            - v1-nuget-{{ .Branch }}-{{ checksum "/tmp/checksum.txt" }}
            - v1-nuget-{{ .Branch }}-
            - v1-nuget-
      - run:
          name: Build
          command: |
            cd samples/csharp/ReferenceApp
            ./scripts/clean.sh
            ./scripts/build.sh
      - save_cache:
          paths:
            - ~/.nuget
          key: v1-nuget-{{ .Branch }}-{{ checksum "/tmp/checksum.txt" }}<|MERGE_RESOLUTION|>--- conflicted
+++ resolved
@@ -52,29 +52,18 @@
       #    requires:
       #      - detect-changed-projects
       #      - languages-java-app-encryption
-<<<<<<< HEAD
-      - languages-csharp-logging
+      - languages-csharp-logging:
+        requires:
+          - detect-changed-projects
       - languages-csharp-secure-memory:
           requires:
+            - detect-changed-projects
             - languages-csharp-logging
       - languages-csharp-app-encryption:
           requires:
+            - detect-changed-projects
             - languages-csharp-secure-memory
 #      - samples-csharp-reference-app:
-=======
-      - languages-csharp-logging:
-          requires:
-            - detect-changed-projects
-#      - languages-csharp-secure-memory
-#          requires:
-#            - detect-changed-projects
-#            - languages-csharp-logging
-#      - languages-csharp-app-encryption
-#          requires:
-#            - detect-changed-projects
-#            - languages-csharp-secure-memory
-#      - samples-csharp-reference-app
->>>>>>> 12b8af5d
 #          requires:
 #            - detect-changed-projects
 #            - languages-csharp-app-encryption
