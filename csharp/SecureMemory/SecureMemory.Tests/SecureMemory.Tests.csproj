<<<<<<< HEAD
<Project Sdk="Microsoft.NET.Sdk">

  <PropertyGroup>
    <TargetFramework>netcoreapp3.1</TargetFramework>
    <RootNamespace>GoDaddy.Asherah.SecureMemory.Tests</RootNamespace>
    <CodeAnalysisRuleSet>../StyleCopCustom.ruleset</CodeAnalysisRuleSet>
    <TreatWarningsAsErrors>true</TreatWarningsAsErrors>
    <IsPackable>false</IsPackable>
  </PropertyGroup>

  <ItemGroup>
    <PackageReference Include="Microsoft.Extensions.Configuration" Version="3.1.8" />
    <PackageReference Include="Microsoft.NET.Test.Sdk" Version="16.5.0" />
    <PackageReference Include="Moq" Version="4.14.5" />
    <PackageReference Include="xunit" Version="2.4.0" />
    <PackageReference Include="xunit.runner.visualstudio" Version="2.4.0" />
    <PackageReference Include="coverlet.collector" Version="1.2.0" />
  </ItemGroup>

  <ItemGroup>
    <ProjectReference Include="..\PlatformNative\PlatformNative.csproj" />
    <ProjectReference Include="..\SecureMemory\SecureMemory.csproj" />
  </ItemGroup>

</Project>
=======
<Project Sdk="Microsoft.NET.Sdk">

  <PropertyGroup>
    <TargetFramework>netcoreapp3.1</TargetFramework>
    <RootNamespace>GoDaddy.Asherah.SecureMemory.Tests</RootNamespace>
    <CodeAnalysisRuleSet>../StyleCopCustom.ruleset</CodeAnalysisRuleSet>
    <TreatWarningsAsErrors>true</TreatWarningsAsErrors>
    <IsPackable>false</IsPackable>
  </PropertyGroup>

  <ItemGroup>
    <PackageReference Include="Microsoft.Extensions.Configuration" Version="3.1.8" />
    <PackageReference Include="Microsoft.NET.Test.Sdk" Version="16.5.0" />
    <PackageReference Include="Moq" Version="4.14.5" />
    <PackageReference Include="xunit" Version="2.4.0" />
    <PackageReference Include="xunit.runner.visualstudio" Version="2.4.0" />
    <PackageReference Include="coverlet.msbuild" Version="2.9.0" />
  </ItemGroup>

  <ItemGroup>
    <ProjectReference Include="..\PlatformNative\PlatformNative.csproj" />
    <ProjectReference Include="..\SecureMemory\SecureMemory.csproj" />
  </ItemGroup>

</Project>
>>>>>>> 56fe55a4
<|MERGE_RESOLUTION|>--- conflicted
+++ resolved
@@ -1,30 +1,3 @@
-<<<<<<< HEAD
-<Project Sdk="Microsoft.NET.Sdk">
-
-  <PropertyGroup>
-    <TargetFramework>netcoreapp3.1</TargetFramework>
-    <RootNamespace>GoDaddy.Asherah.SecureMemory.Tests</RootNamespace>
-    <CodeAnalysisRuleSet>../StyleCopCustom.ruleset</CodeAnalysisRuleSet>
-    <TreatWarningsAsErrors>true</TreatWarningsAsErrors>
-    <IsPackable>false</IsPackable>
-  </PropertyGroup>
-
-  <ItemGroup>
-    <PackageReference Include="Microsoft.Extensions.Configuration" Version="3.1.8" />
-    <PackageReference Include="Microsoft.NET.Test.Sdk" Version="16.5.0" />
-    <PackageReference Include="Moq" Version="4.14.5" />
-    <PackageReference Include="xunit" Version="2.4.0" />
-    <PackageReference Include="xunit.runner.visualstudio" Version="2.4.0" />
-    <PackageReference Include="coverlet.collector" Version="1.2.0" />
-  </ItemGroup>
-
-  <ItemGroup>
-    <ProjectReference Include="..\PlatformNative\PlatformNative.csproj" />
-    <ProjectReference Include="..\SecureMemory\SecureMemory.csproj" />
-  </ItemGroup>
-
-</Project>
-=======
 <Project Sdk="Microsoft.NET.Sdk">
 
   <PropertyGroup>
@@ -49,5 +22,4 @@
     <ProjectReference Include="..\SecureMemory\SecureMemory.csproj" />
   </ItemGroup>
 
-</Project>
->>>>>>> 56fe55a4
+</Project>