<Project Sdk="Microsoft.NET.Sdk">
  <PropertyGroup>
    <PackageId>GoDaddy.Asherah.Crypto</PackageId>
    <Authors>GoDaddy</Authors>
    <Company>GoDaddy</Company>
    <TargetFrameworks>netstandard2.0;net8.0;net9.0;net10.0</TargetFrameworks>
    <!-- NOTE: Version controlled via Directory.Build.props  -->
    <!--<Version></Version>-->
    <RootNamespace>GoDaddy.Asherah.Crypto</RootNamespace>
    <EnableNETAnalyzers>true</EnableNETAnalyzers>
    <EnforceCodeStyleInBuild>true</EnforceCodeStyleInBuild>
    <AnalysisMode>Recommended</AnalysisMode>
    <TreatWarningsAsErrors>true</TreatWarningsAsErrors>
    <!-- Properties related to NuGet packaging: -->
    <PackageRequireLicenseAcceptance>False</PackageRequireLicenseAcceptance>
    <PackageProjectUrl>https://github.com/godaddy/asherah</PackageProjectUrl>
    <RepositoryUrl>https://github.com/godaddy/asherah/tree/main/csharp/AppEncryption</RepositoryUrl>
    <PackageLicenseExpression>MIT</PackageLicenseExpression>
    <IncludeSymbols>true</IncludeSymbols>
    <SymbolPackageFormat>snupkg</SymbolPackageFormat>
    <!-- End of Properties related to NuGet packaging: -->
  </PropertyGroup>
  <ItemGroup Label="Package References">
    <PackageReference Include="BouncyCastle.NetCore" Version="2.2.1" />
    <PackageReference Include="GoDaddy.Asherah.SecureMemory" Version="0.4.0" />
<<<<<<< HEAD
    <PackageReference Include="System.Text.Encodings.Web" Version="9.0.9" />
    <PackageReference Include="System.Text.Json" Version="9.0.9" />
=======
    <PackageReference Include="System.Text.Encodings.Web" Version="10.0.0" />
    <PackageReference Include="System.Text.Json" Version="10.0.0" />
>>>>>>> e2683ad0
  </ItemGroup>
</Project><|MERGE_RESOLUTION|>--- conflicted
+++ resolved
@@ -23,12 +23,7 @@
   <ItemGroup Label="Package References">
     <PackageReference Include="BouncyCastle.NetCore" Version="2.2.1" />
     <PackageReference Include="GoDaddy.Asherah.SecureMemory" Version="0.4.0" />
-<<<<<<< HEAD
-    <PackageReference Include="System.Text.Encodings.Web" Version="9.0.9" />
-    <PackageReference Include="System.Text.Json" Version="9.0.9" />
-=======
     <PackageReference Include="System.Text.Encodings.Web" Version="10.0.0" />
     <PackageReference Include="System.Text.Json" Version="10.0.0" />
->>>>>>> e2683ad0
   </ItemGroup>
 </Project>