--- conflicted
+++ resolved
@@ -13,11 +13,7 @@
     <EnforceCodeStyleInBuild>true</EnforceCodeStyleInBuild>
     <AnalysisMode>Recommended</AnalysisMode>
     <TreatWarningsAsErrors>true</TreatWarningsAsErrors>
-<<<<<<< HEAD
-    <NoWarn>CA1510;CA1711;CA1848</NoWarn>
-=======
     <NoWarn>$(NoWarn);CA1711;CA1873</NoWarn>
->>>>>>> e2683ad0
     <!-- Properties related to NuGet packaging: -->
     <PackageRequireLicenseAcceptance>False</PackageRequireLicenseAcceptance>
     <PackageProjectUrl>https://github.com/godaddy/asherah</PackageProjectUrl>
@@ -28,17 +24,6 @@
     <!-- End of Properties related to NuGet packaging: -->
   </PropertyGroup>
   <ItemGroup Label="Package References">
-<<<<<<< HEAD
-    <PackageReference Include="AWSSDK.DynamoDBv2" Version="4.0.7.2" />
-    <PackageReference Include="AWSSDK.KeyManagementService" Version="4.0.4.9" />
-    <PackageReference Include="LanguageExt.Core" Version="4.4.9" />
-    <PackageReference Include="Microsoft.Extensions.Caching.Memory" Version="9.0.9" />
-    <PackageReference Include="Microsoft.Extensions.Logging.Abstractions" Version="9.0.9" />
-    <PackageReference Include="Newtonsoft.Json" Version="13.0.4" />
-    <PackageReference Include="App.Metrics" Version="4.3.0" />
-    <PackageReference Include="System.Text.Encodings.Web" Version="9.0.9" />
-    <PackageReference Include="System.Text.Json" Version="9.0.9" />
-=======
     <PackageReference Include="AWSSDK.DynamoDBv2" Version="4.0.9.5" />
     <PackageReference Include="AWSSDK.KeyManagementService" Version="4.0.7" />
     <PackageReference Include="LanguageExt.Core" Version="4.4.9" />
@@ -48,7 +33,6 @@
     <PackageReference Include="App.Metrics" Version="4.3.0" />
     <PackageReference Include="System.Text.Encodings.Web" Version="10.0.0" />
     <PackageReference Include="System.Text.Json" Version="10.0.0" />
->>>>>>> e2683ad0
   </ItemGroup>
   <ItemGroup Label="Project References">
     <ProjectReference Include="../Crypto/Crypto.csproj" />
