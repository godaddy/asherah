--- conflicted
+++ resolved
@@ -1,9 +1,5 @@
 <Project>
   <PropertyGroup>
-<<<<<<< HEAD
-    <Version>0.1.2-alpha</Version>
-=======
-    <Version>0.1.2</Version>
->>>>>>> 453565fc
+    <Version>0.1.3-alpha</Version>
   </PropertyGroup>
 </Project>