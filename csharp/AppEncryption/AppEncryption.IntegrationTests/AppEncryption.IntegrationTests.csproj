--- conflicted
+++ resolved
@@ -1,40 +1,24 @@
 <Project Sdk="Microsoft.NET.Sdk">
     <PropertyGroup>
-<<<<<<< HEAD
-        <TargetFramework>net9.0</TargetFramework>
-=======
         <TargetFrameworks>net10.0</TargetFrameworks>
->>>>>>> e2683ad0
         <IsPackable>false</IsPackable>
         <RootNamespace>GoDaddy.Asherah.AppEncryption.IntegrationTests</RootNamespace>
         <EnableNETAnalyzers>true</EnableNETAnalyzers>
         <EnforceCodeStyleInBuild>true</EnforceCodeStyleInBuild>
         <AnalysisMode>Recommended</AnalysisMode>
         <TreatWarningsAsErrors>true</TreatWarningsAsErrors>
-<<<<<<< HEAD
-        <NoWarn>CS0618;CA1816;CA1848</NoWarn>
-    </PropertyGroup>
-    <ItemGroup Label="Package References">
-        <PackageReference Include="AWSSDK.SecurityToken" Version="4.0.2.8" />
-=======
         <NoWarn>$(NoWarn);CA1873</NoWarn>
     </PropertyGroup>
     <ItemGroup Label="Package References">
         <PackageReference Include="AWSSDK.SecurityToken" Version="4.0.4" />
->>>>>>> e2683ad0
         <PackageReference Include="coverlet.msbuild" Version="6.0.4">
           <PrivateAssets>all</PrivateAssets>
           <IncludeAssets>runtime; build; native; contentfiles; analyzers; buildtransitive</IncludeAssets>
         </PackageReference>
         <PackageReference Include="MySql.Data" Version="9.5.0" />
         <PackageReference Include="NetEscapades.Configuration.Yaml" Version="3.1.0" />
-<<<<<<< HEAD
-        <PackageReference Include="Microsoft.Extensions.Logging.Console" Version="9.0.9" />
-        <PackageReference Include="Microsoft.NET.Test.Sdk" Version="18.0.0" />
-=======
         <PackageReference Include="Microsoft.Extensions.Logging.Console" Version="10.0.0" />
         <PackageReference Include="Microsoft.NET.Test.Sdk" Version="18.0.1" />
->>>>>>> e2683ad0
         <PackageReference Include="Moq" Version="4.20.72" />
         <PackageReference Include="xunit" Version="2.9.3" />
         <PackageReference Include="xunit.runner.visualstudio" Version="3.1.5">
