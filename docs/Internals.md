<<<<<<< HEAD
#Internals

## Envelope Encryption Algorithm

### Write 
Depending on policy, we will either continue to write if a key in the tree has expired or rotate/generate keys inline.

    Data is ready to write to data persistence
    If latest IK is not cached or latest IK in cache is expired
        Load latest IK EKR from metadata persistence
        If IK is found
            If IK is not expired or (IK is expired and policy allows queued rotation)
                If SK is not cached
                    Load specific SK EKR from metadata persistence
                    If SK EKR DOES NOT exist in metadata persistence
                        Fall through to new IK creation
                    If allowed by policy, add SK to protected memory cache
                If SK is expired
                    # NOTE: Possible inconsistency: when policy doesn't use inline rotation, consider proceeding without forced creation (same as IK handling)
                    Fall through to new IK creation
                Else
                    Use SK to decrypt IK
            Else
                Fall through to new IK creation
        Else (new IK being created)
            If latest SK is not cached or latest SK in cache is expired
                Load latest SK EKR from metadata persistence
                If SK is found
                    If SK is not expired or (SK is expired and policy allows queued rotation)
                        Use MK in HSM to decrypt SK
                    Else
                        Fall through to new SK creation
                Else (new SK being created)
                    Create new SK with crypto library (e.g. openssl)
                    Use MK in HSM to encrypt SK
                    Attempt to write SK EKR in metadata persistence
                    If SK EKR write failed due to duplicate (race condition with other thread)
                        Load latest SK EKR from metadata persistence
                        Use MK in HSM to decrypt SK
                If allowed by policy, add SK to protected memory cache
            Create new IK with crypto library (e.g. openssl)
            Use SK to encrypt IK
            Attempt to write IK EKR in metadata persistence
                If IK EKR write failed due to duplicate (race condition with other thread)
                    Load latest IK EKR from metadata persistence
                    If SK is not cached
                        Load specific SK EKR from metadata persistence
                        If SK EKR DOES NOT exist in metadata persistence
                            THROW ERROR: Unable to decrypt IK, missing SK from metadata (shouldn't happen)
                        Use MK in HSM to decrypt SK
                        If allowed by policy, add SK to protected memory cache
                    If SK is expired
                        THROW ERROR: system key expired (shouldn't happen, other thread would've created one)
                    Use SK to decrypt IK
            If allowed by policy, add IK to protected memory cache
    Create new DRK with crypto library (e.g. openssl)
    Use DRK to encrypt Data
    Use IK to encrypt DRK
    Create and write DRR to data persistence

### Read

    Load DRR from data persistence
    Extract IK meta from DRR
    If IK is not cached
        Load specific IK EKR from metadata persistence    
        If IK EKR DOES NOT exist in metadata persistence
            THROW ERROR: Unable to decrypt DRK, missing IK from metadata
        Extract SK meta from IK EKR
        If SK is not cached
            Load specific SK EKR from metadata persistence
            If SK EKR DOES NOT exist in metadata persistence
                THROW ERROR: Unable to decrypt IK, missing SK from metadata
            Use MK in HSM to decrypt SK
            If allowed by policy, add SK to protected memory cache
        If SK is expired
            # NOTE: None of these currently implemented
            Send notification SK is expired
            Queue SK for rotation
            Queue IK for rotation
            Queue DRK for rotation
        Use SK to decrypt IK
        If allowed by policy, add IK to protected memory cache
    If IK is expired
        # NOTE: None of these currently implemented
        Send notification IK is expired
        Queue IK for rotation
        Queue DRK for rotation #We'll continue to wind up here until we write with valid key
    Use IK to decrypt DRK
    Use DRK to decrypt Data
    If DRK is expired
        # NOTE: Not currently implemented
        Queue DRK for rotation


### Future Consideration: Queued Rotation
There has been a shift from the original queue-based key rotation towards generating new keys inline by default (for the write path).

Below are the original proposed queue rotation flows.

#### MK Rotation

    This happens annually
    Update the policy to expire all the keys
    Once it does:
        Queue All SKs for rotation
        Queue All IKs for rotation
        Queue All DRKs for rotation #Specific for each user - this is stored in the application


#### SK Rotation

    Read message from FIFO SK_IK key rotation queue
    If SK message meta = current SK meta in metadata persistence 
        Load SK EKR from metadata persistence 
        Use MK in HSM to create and encrypt a new SK
        Create and write new SK EKR in metadata persistence 
    Delete message

#### IK Rotation

    Read message from FIFO SK_IK key rotation queue
    If IK meta in message = current IK in metadata persistence
        If SK EKR DOES NOT exist in metadata persistence 
            THROW ERROR: no SK exists
        Load current SK EKR from metadata persistence
        Use MK in HSM to decrypt SK
        If SK is expired
            Queue SK for rotation
            Queue IK for rotation
        Else 
            Create new IK from crypto library (i.e. openssl)
            Use SK to encrypt IK
            Create and write new IK EKR in metadata persistence 
    Delete message

#### DRK Rotation - POTENTIAL RACE CONDITION

    Read message from standard DRK key rotation queue
    Load DRK EKR from message
    If IK is not cached 
        Load current IK from metadata persistence 
        If SK in IK EKR is not cached
            Load current SK from metadata persistence 
            Use MK in HSM to decrypt SK
        If SK is expired
            Queue SK for rotation
            Queue IK for rotation
            Exit #We'll be back once SK has rotated
        Use SK to decrypt IK
    If IK is expired
        Queue IK for rotation
        Exit  #We'll be back once IK has rotated
    Create new DRK from crypto library (i.e. openssl)
    Load DRR from data persistence
    Use DRK to encrypt data
    Use IK to encrypt DRK
    Load DRR from data persistence AGAIN
    If DRK EKR matches DRR EKR
        #Warning potential race condition starts here
        Update existing DRR in data persistence 
        #We could have just overwritten a user's write
    Delete Message

## Asherah APIs

Below are the primary public-facing interfaces of Asherah.

**NOTE:** The syntax is primarily based off of our Java implementation.

[Cryptopolicy](CryptoPolicy.md)
=======
# Common APIs and Algorithm Internals

## Common APIs

Below are the primary public-facing interfaces of Asherah.

**NOTE:** The interfaces below are from the Java implementation of the SDK, which also serves as the reference 
implementation

### Primary SDK Interfaces

The below interfaces implement the session factory using the step builder pattern.

```java
class AppEncryptionSessionFactory {
  static MetastoreStep newBuilder(String productId, String systemId);
  
  AppEncryption<JSONObject, byte[]> getAppEncryptionJson(String partitionId);
  AppEncryption<byte[], byte[]> getAppEncryptionBytes(String partitionId);
  AppEncryption<JSONObject, JSONObject> getAppEncryptionJsonAsJson(String partitionId);
  AppEncryption<byte[], JSONObject> getAppEncryptionBytesAsJson(String partitionId);
  
  void close();
}
 
interface MetastoreStep {
  CryptoPolicyStep withMetastorePersistence(MetastorePersistence<JSONObject> persistence);
}

interface CryptoPolicyStep {
  KeyManagementServiceStep withCryptoPolicy(CryptoPolicy policy);
}

interface KeyManagementServiceStep {
  BuildStep withKeyManagementService(KeyManagementService keyManagementService);
}


interface BuildStep {
  BuildStep withMetricsEnabled();
  // Additional optional steps can be added here
  
  AppEncryptionSessionFactory build();
}
```

Cryptographic operations are performed using the methods provided in the `AppEncryption` interface.

```java
// <P> The payload type being encrypted
// <D> The Data Row Record type
interface AppEncryption<P, D> {
  P decrypt(D dataRowRecord);
  D encrypt(P payload);

  Optional<P> load(String persistenceKey, Persistence<D> dataPersistence);
  String store(P payload, Persistence<D> dataPersistence);
  void store(String key, P payload, Persistence<D> dataPersistence);

  void close();
}
```
  
For the [store/load](../README.md#store--load) usage model, we also need to implement the `Persistence` interface

```java
// When using the store/load style, this defines the callbacks used to interact with Data Row Records.
interface Persistence<T> {
  Optional<T> load(String key);
  String store(T value);
  void store(String key, T value);
  String generateKey(T value);
}
```

### Crypto Policy
>>>>>>> 1f43c9eb

```java
  // Used to configure various behaviors of the internal algorithm
  interface CryptoPolicy {
    enum KeyRotationStrategy {
<<<<<<< HEAD
        INLINE, // note this is the only one currenly supported/implemented
=======
        INLINE, // This is the only one currently supported/implemented
>>>>>>> 1f43c9eb
        QUEUED
    };
    KeyRotationStrategy keyRotationStrategy();

    boolean isKeyExpired(Instant keyCreationDate);
    long getRevokeCheckPeriodMillis();

    boolean canCacheSystemKeys();
    boolean canCacheIntermediateKeys();

    boolean notifyExpiredIntermediateKeyOnRead();
    boolean notifyExpiredSystemKeyOnRead();
}
```

<<<<<<< HEAD
[Metastore](Metastore.md)
```java

=======
Detailed information about the CryptoPolicy can be found [here](CryptoPolicy.md) 

### Metastore

```java
>>>>>>> 1f43c9eb
  // Defines the backing metastore
  interface MetastorePersistence<V> {
    Optional<V> load(String keyId, Instant created);
    Optional<V> loadLatestValue(String keyId);

    boolean store(String keyId, Instant created, V value);
}
```

<<<<<<< HEAD
[Key Management Service](KeyManagementService.md)

```java

=======
Detailed information about the Metastore can be found [here](Metastore.md) 


### Key Management Service

```java
>>>>>>> 1f43c9eb
  // Defines the root KMS
  interface KeyManagementService {
    byte[] encryptKey(CryptoKey key);
    CryptoKey decryptKey(byte[] keyCipherText, Instant keyCreated, boolean revoked);

    <T> T withDecryptedKey(byte[] keyCipherText, Instant keyCreated, boolean revoked,
                           BiFunction<CryptoKey, Instant, T> actionWithDecryptedKey);
}
```

<<<<<<< HEAD
SDK Usage Patterns:

```java
  // Primary interface for using the app encryption SDK.  
  // <P> The payload type being encrypted
  // <D> The Data Row Record type
  interface AppEncryption<P, D> {
    P decrypt(D dataRowRecord);
    D encrypt(P payload);

    Optional<P> load(String persistenceKey, Persistence<D> dataPersistence);
    String store(P payload, Persistence<D> dataPersistence);
    void store(String key, P payload, Persistence<D> dataPersistence);

    void close();
}

// When using the load/store style, this defines the callbacks used to interact with Data Row Records.
  interface Persistence<T> {
    Optional<T> load(String key);
    String store(T value);
    void store(String key, T value);

    String generateKey(T value);
}
```

Potential future enhancements:

Add support for multiple cipher suites.

```java
  interface CryptoPolicy {
    ...

    enum CipherSuite {
        AES-256-GCM,
        ...
    };
    CipherSuite getCipherSuite();
    int getNonceSizeBits();
}
```
=======
Detailed information about the  Key Management Service can be found [here](KeyManagementService.md) 
>>>>>>> 1f43c9eb
<|MERGE_RESOLUTION|>--- conflicted
+++ resolved
@@ -1,7 +1,134 @@
-<<<<<<< HEAD
-#Internals
-
-## Envelope Encryption Algorithm
+# Common APIs and Algorithm Internals
+
+## Common APIs
+
+Below are the primary public-facing interfaces of Asherah.
+
+**NOTE:** The interfaces below are from the Java implementation of the SDK, which also serves as the reference 
+implementation
+
+### Primary SDK Interfaces
+
+The below interfaces implement the session factory using the step builder pattern.
+
+```java
+class AppEncryptionSessionFactory {
+  static MetastoreStep newBuilder(String productId, String systemId);
+  
+  AppEncryption<JSONObject, byte[]> getAppEncryptionJson(String partitionId);
+  AppEncryption<byte[], byte[]> getAppEncryptionBytes(String partitionId);
+  AppEncryption<JSONObject, JSONObject> getAppEncryptionJsonAsJson(String partitionId);
+  AppEncryption<byte[], JSONObject> getAppEncryptionBytesAsJson(String partitionId);
+  
+  void close();
+}
+ 
+interface MetastoreStep {
+  CryptoPolicyStep withMetastorePersistence(MetastorePersistence<JSONObject> persistence);
+}
+
+interface CryptoPolicyStep {
+  KeyManagementServiceStep withCryptoPolicy(CryptoPolicy policy);
+}
+
+interface KeyManagementServiceStep {
+  BuildStep withKeyManagementService(KeyManagementService keyManagementService);
+}
+
+
+interface BuildStep {
+  BuildStep withMetricsEnabled();
+  // Additional optional steps can be added here
+  
+  AppEncryptionSessionFactory build();
+}
+```
+
+Cryptographic operations are performed using the methods provided in the `AppEncryption` interface.
+
+```java
+// <P> The payload type being encrypted
+// <D> The Data Row Record type
+interface AppEncryption<P, D> {
+  P decrypt(D dataRowRecord);
+  D encrypt(P payload);
+
+  Optional<P> load(String persistenceKey, Persistence<D> dataPersistence);
+  String store(P payload, Persistence<D> dataPersistence);
+  void store(String key, P payload, Persistence<D> dataPersistence);
+
+  void close();
+}
+```
+  
+For the [store/load](../README.md#store--load) usage model, we also need to implement the `Persistence` interface
+
+```java
+// When using the store/load style, this defines the callbacks used to interact with Data Row Records.
+interface Persistence<T> {
+  Optional<T> load(String key);
+  String store(T value);
+  void store(String key, T value);
+  String generateKey(T value);
+}
+```
+
+### Crypto Policy
+
+```java
+  // Used to configure various behaviors of the internal algorithm
+  interface CryptoPolicy {
+    enum KeyRotationStrategy {
+        INLINE, // This is the only one currently supported/implemented
+        QUEUED
+    };
+    KeyRotationStrategy keyRotationStrategy();
+
+    boolean isKeyExpired(Instant keyCreationDate);
+    long getRevokeCheckPeriodMillis();
+
+    boolean canCacheSystemKeys();
+    boolean canCacheIntermediateKeys();
+
+    boolean notifyExpiredIntermediateKeyOnRead();
+    boolean notifyExpiredSystemKeyOnRead();
+}
+```
+
+Detailed information about the CryptoPolicy can be found [here](CryptoPolicy.md) 
+
+### Metastore
+
+```java
+  // Defines the backing metastore
+  interface MetastorePersistence<V> {
+    Optional<V> load(String keyId, Instant created);
+    Optional<V> loadLatestValue(String keyId);
+
+    boolean store(String keyId, Instant created, V value);
+}
+```
+
+Detailed information about the Metastore can be found [here](Metastore.md) 
+
+
+### Key Management Service
+
+```java
+  // Defines the root KMS
+  interface KeyManagementService {
+    byte[] encryptKey(CryptoKey key);
+    CryptoKey decryptKey(byte[] keyCipherText, Instant keyCreated, boolean revoked);
+
+    <T> T withDecryptedKey(byte[] keyCipherText, Instant keyCreated, boolean revoked,
+                           BiFunction<CryptoKey, Instant, T> actionWithDecryptedKey);
+}
+```
+
+Detailed information about the  Key Management Service can be found [here](KeyManagementService.md) 
+
+
+## Algorithm Internals
 
 ### Write 
 Depending on policy, we will either continue to write if a key in the tree has expired or rotate/generate keys inline.
@@ -161,205 +288,4 @@
         #Warning potential race condition starts here
         Update existing DRR in data persistence 
         #We could have just overwritten a user's write
-    Delete Message
-
-## Asherah APIs
-
-Below are the primary public-facing interfaces of Asherah.
-
-**NOTE:** The syntax is primarily based off of our Java implementation.
-
-[Cryptopolicy](CryptoPolicy.md)
-=======
-# Common APIs and Algorithm Internals
-
-## Common APIs
-
-Below are the primary public-facing interfaces of Asherah.
-
-**NOTE:** The interfaces below are from the Java implementation of the SDK, which also serves as the reference 
-implementation
-
-### Primary SDK Interfaces
-
-The below interfaces implement the session factory using the step builder pattern.
-
-```java
-class AppEncryptionSessionFactory {
-  static MetastoreStep newBuilder(String productId, String systemId);
-  
-  AppEncryption<JSONObject, byte[]> getAppEncryptionJson(String partitionId);
-  AppEncryption<byte[], byte[]> getAppEncryptionBytes(String partitionId);
-  AppEncryption<JSONObject, JSONObject> getAppEncryptionJsonAsJson(String partitionId);
-  AppEncryption<byte[], JSONObject> getAppEncryptionBytesAsJson(String partitionId);
-  
-  void close();
-}
- 
-interface MetastoreStep {
-  CryptoPolicyStep withMetastorePersistence(MetastorePersistence<JSONObject> persistence);
-}
-
-interface CryptoPolicyStep {
-  KeyManagementServiceStep withCryptoPolicy(CryptoPolicy policy);
-}
-
-interface KeyManagementServiceStep {
-  BuildStep withKeyManagementService(KeyManagementService keyManagementService);
-}
-
-
-interface BuildStep {
-  BuildStep withMetricsEnabled();
-  // Additional optional steps can be added here
-  
-  AppEncryptionSessionFactory build();
-}
-```
-
-Cryptographic operations are performed using the methods provided in the `AppEncryption` interface.
-
-```java
-// <P> The payload type being encrypted
-// <D> The Data Row Record type
-interface AppEncryption<P, D> {
-  P decrypt(D dataRowRecord);
-  D encrypt(P payload);
-
-  Optional<P> load(String persistenceKey, Persistence<D> dataPersistence);
-  String store(P payload, Persistence<D> dataPersistence);
-  void store(String key, P payload, Persistence<D> dataPersistence);
-
-  void close();
-}
-```
-  
-For the [store/load](../README.md#store--load) usage model, we also need to implement the `Persistence` interface
-
-```java
-// When using the store/load style, this defines the callbacks used to interact with Data Row Records.
-interface Persistence<T> {
-  Optional<T> load(String key);
-  String store(T value);
-  void store(String key, T value);
-  String generateKey(T value);
-}
-```
-
-### Crypto Policy
->>>>>>> 1f43c9eb
-
-```java
-  // Used to configure various behaviors of the internal algorithm
-  interface CryptoPolicy {
-    enum KeyRotationStrategy {
-<<<<<<< HEAD
-        INLINE, // note this is the only one currenly supported/implemented
-=======
-        INLINE, // This is the only one currently supported/implemented
->>>>>>> 1f43c9eb
-        QUEUED
-    };
-    KeyRotationStrategy keyRotationStrategy();
-
-    boolean isKeyExpired(Instant keyCreationDate);
-    long getRevokeCheckPeriodMillis();
-
-    boolean canCacheSystemKeys();
-    boolean canCacheIntermediateKeys();
-
-    boolean notifyExpiredIntermediateKeyOnRead();
-    boolean notifyExpiredSystemKeyOnRead();
-}
-```
-
-<<<<<<< HEAD
-[Metastore](Metastore.md)
-```java
-
-=======
-Detailed information about the CryptoPolicy can be found [here](CryptoPolicy.md) 
-
-### Metastore
-
-```java
->>>>>>> 1f43c9eb
-  // Defines the backing metastore
-  interface MetastorePersistence<V> {
-    Optional<V> load(String keyId, Instant created);
-    Optional<V> loadLatestValue(String keyId);
-
-    boolean store(String keyId, Instant created, V value);
-}
-```
-
-<<<<<<< HEAD
-[Key Management Service](KeyManagementService.md)
-
-```java
-
-=======
-Detailed information about the Metastore can be found [here](Metastore.md) 
-
-
-### Key Management Service
-
-```java
->>>>>>> 1f43c9eb
-  // Defines the root KMS
-  interface KeyManagementService {
-    byte[] encryptKey(CryptoKey key);
-    CryptoKey decryptKey(byte[] keyCipherText, Instant keyCreated, boolean revoked);
-
-    <T> T withDecryptedKey(byte[] keyCipherText, Instant keyCreated, boolean revoked,
-                           BiFunction<CryptoKey, Instant, T> actionWithDecryptedKey);
-}
-```
-
-<<<<<<< HEAD
-SDK Usage Patterns:
-
-```java
-  // Primary interface for using the app encryption SDK.  
-  // <P> The payload type being encrypted
-  // <D> The Data Row Record type
-  interface AppEncryption<P, D> {
-    P decrypt(D dataRowRecord);
-    D encrypt(P payload);
-
-    Optional<P> load(String persistenceKey, Persistence<D> dataPersistence);
-    String store(P payload, Persistence<D> dataPersistence);
-    void store(String key, P payload, Persistence<D> dataPersistence);
-
-    void close();
-}
-
-// When using the load/store style, this defines the callbacks used to interact with Data Row Records.
-  interface Persistence<T> {
-    Optional<T> load(String key);
-    String store(T value);
-    void store(String key, T value);
-
-    String generateKey(T value);
-}
-```
-
-Potential future enhancements:
-
-Add support for multiple cipher suites.
-
-```java
-  interface CryptoPolicy {
-    ...
-
-    enum CipherSuite {
-        AES-256-GCM,
-        ...
-    };
-    CipherSuite getCipherSuite();
-    int getNonceSizeBits();
-}
-```
-=======
-Detailed information about the  Key Management Service can be found [here](KeyManagementService.md) 
->>>>>>> 1f43c9eb
+    Delete Message