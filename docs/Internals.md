# Common APIs and Algorithm Internals

## Common APIs

Below are the primary public-facing interfaces of Asherah.

**NOTE:** The interfaces below are from the Java implementation of the SDK, which also serves as the reference 
implementation

### Primary SDK Interfaces

The below interfaces implement the session factory using the step builder pattern.

```java
class AppEncryptionSessionFactory {
  static MetastoreStep newBuilder(String productId, String systemId);
  
  AppEncryption<JSONObject, byte[]> getAppEncryptionJson(String partitionId);
  AppEncryption<byte[], byte[]> getAppEncryptionBytes(String partitionId);
  AppEncryption<JSONObject, JSONObject> getAppEncryptionJsonAsJson(String partitionId);
  AppEncryption<byte[], JSONObject> getAppEncryptionBytesAsJson(String partitionId);
  
  void close();
}
 
interface MetastoreStep {
  CryptoPolicyStep withMetastorePersistence(MetastorePersistence<JSONObject> persistence);
}

interface CryptoPolicyStep {
  KeyManagementServiceStep withCryptoPolicy(CryptoPolicy policy);
}

interface KeyManagementServiceStep {
  BuildStep withKeyManagementService(KeyManagementService keyManagementService);
}


interface BuildStep {
  BuildStep withMetricsEnabled();
  // Additional optional steps can be added here
  
  AppEncryptionSessionFactory build();
}
```

Cryptographic operations are performed using the methods provided in the `AppEncryption` interface.

```java
// <P> The payload type being encrypted
// <D> The Data Row Record type
interface AppEncryption<P, D> {
  P decrypt(D dataRowRecord);
  D encrypt(P payload);

  Optional<P> load(String persistenceKey, Persistence<D> dataPersistence);
  String store(P payload, Persistence<D> dataPersistence);
  void store(String key, P payload, Persistence<D> dataPersistence);

  void close();
}
```
  
For the [store/load](../README.md#store--load) usage model, we also need to implement the `Persistence` interface

```java
// When using the store/load style, this defines the callbacks used to interact with Data Row Records.
interface Persistence<T> {
  Optional<T> load(String key);
  String store(T value);
  void store(String key, T value);
  String generateKey(T value);
}
```

### Crypto Policy

```java
  // Used to configure various behaviors of the internal algorithm
  interface CryptoPolicy {
    enum KeyRotationStrategy {
        INLINE, // This is the only one currently supported/implemented
        QUEUED
    };
    KeyRotationStrategy keyRotationStrategy();

    boolean isKeyExpired(Instant keyCreationDate);
    long getRevokeCheckPeriodMillis();

    boolean canCacheSystemKeys();
    boolean canCacheIntermediateKeys();

    boolean notifyExpiredIntermediateKeyOnRead();
    boolean notifyExpiredSystemKeyOnRead();
}
```

Detailed information about the CryptoPolicy can be found [here](CryptoPolicy.md) 

### Metastore

```java
  // Defines the backing metastore
  interface MetastorePersistence<V> {
    Optional<V> load(String keyId, Instant created);
    Optional<V> loadLatestValue(String keyId);

    boolean store(String keyId, Instant created, V value);
}
```

Detailed information about the Metastore can be found [here](Metastore.md) 


### Key Management Service

```java
  // Defines the root KMS
  interface KeyManagementService {
    byte[] encryptKey(CryptoKey key);
    CryptoKey decryptKey(byte[] keyCipherText, Instant keyCreated, boolean revoked);

    <T> T withDecryptedKey(byte[] keyCipherText, Instant keyCreated, boolean revoked,
                           BiFunction<CryptoKey, Instant, T> actionWithDecryptedKey);
}
```

Detailed information about the  Key Management Service can be found [here](KeyManagementService.md) 


<<<<<<< HEAD
## Algorithm Internals

### Write 
Depending on policy, we will either continue to write if a key in the tree has expired or rotate/generate keys inline.

    Data is ready to write to data persistence
    If latest IK is not cached or latest IK in cache is expired
        Load latest IK EKR from metadata persistence
        If IK is found
            If IK is not expired or (IK is expired and policy allows queued rotation)
                If SK is not cached
                    Load specific SK EKR from metadata persistence
                    If SK EKR DOES NOT exist in metadata persistence
                        Fall through to new IK creation
                    If allowed by policy, add SK to protected memory cache
                If SK is expired
                    # NOTE: Possible inconsistency: when policy doesn't use inline rotation, consider proceeding without forced creation (same as IK handling)
                    Fall through to new IK creation
                Else
                    Use SK to decrypt IK
            Else
                Fall through to new IK creation
        Else (new IK being created)
            If latest SK is not cached or latest SK in cache is expired
                Load latest SK EKR from metadata persistence
                If SK is found
                    If SK is not expired or (SK is expired and policy allows queued rotation)
                        Use MK in HSM to decrypt SK
                    Else
                        Fall through to new SK creation
                Else (new SK being created)
                    Create new SK with crypto library (e.g. openssl)
                    Use MK in HSM to encrypt SK
                    Attempt to write SK EKR in metadata persistence
                    If SK EKR write failed due to duplicate (race condition with other thread)
                        Load latest SK EKR from metadata persistence
                        Use MK in HSM to decrypt SK
                If allowed by policy, add SK to protected memory cache
            Create new IK with crypto library (e.g. openssl)
            Use SK to encrypt IK
            Attempt to write IK EKR in metadata persistence
                If IK EKR write failed due to duplicate (race condition with other thread)
                    Load latest IK EKR from metadata persistence
                    If SK is not cached
                        Load specific SK EKR from metadata persistence
                        If SK EKR DOES NOT exist in metadata persistence
                            THROW ERROR: Unable to decrypt IK, missing SK from metadata (shouldn't happen)
                        Use MK in HSM to decrypt SK
                        If allowed by policy, add SK to protected memory cache
                    If SK is expired
                        THROW ERROR: system key expired (shouldn't happen, other thread would've created one)
                    Use SK to decrypt IK
            If allowed by policy, add IK to protected memory cache
    Create new DRK with crypto library (e.g. openssl)
    Use DRK to encrypt Data
    Use IK to encrypt DRK
    Create and write DRR to data persistence

### Read

    Load DRR from data persistence
    Extract IK meta from DRR
    If IK is not cached
        Load specific IK EKR from metadata persistence    
        If IK EKR DOES NOT exist in metadata persistence
            THROW ERROR: Unable to decrypt DRK, missing IK from metadata
        Extract SK meta from IK EKR
        If SK is not cached
            Load specific SK EKR from metadata persistence
            If SK EKR DOES NOT exist in metadata persistence
                THROW ERROR: Unable to decrypt IK, missing SK from metadata
            Use MK in HSM to decrypt SK
            If allowed by policy, add SK to protected memory cache
        If SK is expired
            # NOTE: None of these currently implemented
            Send notification SK is expired
            Queue SK for rotation
            Queue IK for rotation
            Queue DRK for rotation
        Use SK to decrypt IK
        If allowed by policy, add IK to protected memory cache
    If IK is expired
        # NOTE: None of these currently implemented
        Send notification IK is expired
        Queue IK for rotation
        Queue DRK for rotation #We'll continue to wind up here until we write with valid key
    Use IK to decrypt DRK
    Use DRK to decrypt Data
    If DRK is expired
        # NOTE: Not currently implemented
        Queue DRK for rotation


### Future Consideration: Queued Rotation
There has been a shift from the original queue-based key rotation towards generating new keys inline by default (for the write path).

Below are the original proposed queue rotation flows.

#### MK Rotation

    This happens annually
    Update the policy to expire all the keys
    Once it does:
        Queue All SKs for rotation
        Queue All IKs for rotation
        Queue All DRKs for rotation #Specific for each user - this is stored in the application


#### SK Rotation

    Read message from FIFO SK_IK key rotation queue
    If SK message meta = current SK meta in metadata persistence 
        Load SK EKR from metadata persistence 
        Use MK in HSM to create and encrypt a new SK
        Create and write new SK EKR in metadata persistence 
    Delete message

#### IK Rotation

    Read message from FIFO SK_IK key rotation queue
    If IK meta in message = current IK in metadata persistence
        If SK EKR DOES NOT exist in metadata persistence 
            THROW ERROR: no SK exists
        Load current SK EKR from metadata persistence
        Use MK in HSM to decrypt SK
        If SK is expired
            Queue SK for rotation
            Queue IK for rotation
        Else 
            Create new IK from crypto library (i.e. openssl)
            Use SK to encrypt IK
            Create and write new IK EKR in metadata persistence 
    Delete message

#### DRK Rotation - POTENTIAL RACE CONDITION

    Read message from standard DRK key rotation queue
    Load DRK EKR from message
    If IK is not cached 
        Load current IK from metadata persistence 
        If SK in IK EKR is not cached
            Load current SK from metadata persistence 
            Use MK in HSM to decrypt SK
        If SK is expired
            Queue SK for rotation
            Queue IK for rotation
            Exit #We'll be back once SK has rotated
        Use SK to decrypt IK
    If IK is expired
        Queue IK for rotation
        Exit  #We'll be back once IK has rotated
    Create new DRK from crypto library (i.e. openssl)
    Load DRR from data persistence
    Use DRK to encrypt data
    Use IK to encrypt DRK
    Load DRR from data persistence AGAIN
    If DRK EKR matches DRR EKR
        #Warning potential race condition starts here
        Update existing DRR in data persistence 
        #We could have just overwritten a user's write
    Delete Message
=======
## Secure Memory

### Current Implementation

Secure Memory is implemented using well known native calls that ensure various protections of a secret value in memory.
Below we describe the pseudocode a Secure Memory implementation needs to perform to properly protect memory. Note the calls
will refer to `libc`-specific implementation. In the future, if we add support for Windows we'll update this page with
corresponding calls appropriately.

#### Create a Secret

```java
ProtectedMemorySecret(byte[] secret) {
    // check rlimit to make sure we won't exceed limit
    get memlock rlimit from system
    if memlock not unlimited and will be exceeded by secret {
        THROW ERROR memlock rlimit will be exceeded by allocation
    }

    // TODO allocate memory with blah blah protections (explain what this all means)
    pointer = mmap(addr = NULL, length = <secret.length>, prot = (PROT_READ | PROT_WRITE),
                   flags = (MAP_PRIVATE | MAP_ANONYMOUS), fd = -1, offset = 0)

    // lock virtual address space into memory, preventing it from being paged to swap/disk
    error = mlock(addr = pointer, len = <secret.length>)
    if error {
        // deallocate memory
        munmap(addr = pointer, len = <secret.length>)
        THROW ERROR mlock failed
    }

    // advise kernel not to include the memory space in core dumps.
    // NOTE: for MacOS, madvise not available, so we disable core dumps globally via
    // "setrlimit(resource = RLIMIT_CORE, rlim = (cur = 0, max = 0))"
    error = madvise(addr = pointer, length = <secret.length>, advice = MADV_DONTDUMP)
    if error {
        // unlock virtual address space from memory, allowing it to be paged to swap/disk
        munlock(addr = pointer, len = <secret.length>)
        // deallocate memory
        munmap(addr = pointer, len = <secret.length>)
        THROW ERROR madvise failed
    }

    // write the secret
    pointer.write(secret)

    // disable all memory access
    mprotect(addr = pointer, len = <secret.length>, prot = PROT_NONE)

    // wipe input bytes
    arrayFillZero(secret)
}
```

#### Use a Secret

```java
withSecretBytes(function<byte[], type> functionWithSecret) {
    bytes = new byte[length]
    try {
        // change memory page access to read-only
        mprotect(addr = pointer, len = <length>, prot = PROT_READ)

        try {
            // read the secret into local variable
            pointer.read(0, bytes, 0, bytes.length)
        }
        finally {
            // always disable all memory access
            mprotect(addr = pointer, len = <length>, prot = PROT_NONE)
        }

        return functionWithSecret(bytes)
    }
    finally {
        // always wipe local variable
        arrayFillZero(bytes)
    }
}
```

#### Delete a Secret

```java
close() {
    // change memory page access to read-write
    mprotect(addr = pointer, len = <length>, prot = (PROT_READ | PROT_WRITE))

    try {
      // use platform specific zero memory function that can't be optimized away.
      // for MacOS, use memset_s(dest = pointer, destSize = <length>, c = 0, count = <length>)
      bzero(addr = pointer, length = <length>)
    }
    finally {
        try {
            // always unlock virtual address space from memory, allowing it to be paged to swap/disk
            munlock(addr = pointer, len = <secret.length>)
        }
        finally {
            // always free memory
            munmap(addr = pointer, len = <secret.length>)
        }
    }
}
```

### Future Work

We plan to investigate the feasibility of replacing the current Secure Memory implementation with calls to a common
library such as OpenSSL, BoringSSL, etc. The intent of this effort would be to see if we can provide even stronger
memory protections, refactor existing crypto calls to use the selected library, and provide more cross-language
implementation consistency.
>>>>>>> f6b99cfd
<|MERGE_RESOLUTION|>--- conflicted
+++ resolved
@@ -128,7 +128,6 @@
 Detailed information about the  Key Management Service can be found [here](KeyManagementService.md) 
 
 
-<<<<<<< HEAD
 ## Algorithm Internals
 
 ### Write 
@@ -290,7 +289,7 @@
         Update existing DRR in data persistence 
         #We could have just overwritten a user's write
     Delete Message
-=======
+
 ## Secure Memory
 
 ### Current Implementation
@@ -402,5 +401,4 @@
 We plan to investigate the feasibility of replacing the current Secure Memory implementation with calls to a common
 library such as OpenSSL, BoringSSL, etc. The intent of this effort would be to see if we can provide even stronger
 memory protections, refactor existing crypto calls to use the selected library, and provide more cross-language
-implementation consistency.
->>>>>>> f6b99cfd
+implementation consistency.