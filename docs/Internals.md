# Common APIs and Algorithm Internals

<<<<<<< HEAD


## Secure Memory

### Current Implementation

Secure Memory is implemented using well known native calls that ensure various protections of a secret value in memory.
Below we describe the pseudocode a Secure Memory implementation needs to perform to properly protect memory. Note the calls
will refer to `libc`-specific implementation. In the future, if we add support for Windows we'll update this page with
corresponding calls appropriately.

#### Create a Secret

```java
ProtectedMemorySecret(byte[] secret) {
    // check rlimit to make sure we won't exceed limit
    get memlock rlimit from system
    if memlock not unlimited and will be exceeded by secret {
        THROW ERROR memlock rlimit will be exceeded by allocation
    }

    // TODO allocate memory with blah blah protections (explain what this all means)
    pointer = mmap(addr = NULL, length = <secret.length>, prot = (PROT_READ | PROT_WRITE),
                   flags = (MAP_PRIVATE | MAP_ANONYMOUS), fd = -1, offset = 0)

    // lock virtual address space into memory, preventing it from being paged to swap/disk
    error = mlock(addr = pointer, len = <secret.length>)
    if error {
        // deallocate memory
        munmap(addr = pointer, len = <secret.length>)
        THROW ERROR mlock failed
    }

    // advise kernel not to include the memory space in core dumps.
    // NOTE: for MacOS, madvise not available, so we disable core dumps globally via
    // "setrlimit(resource = RLIMIT_CORE, rlim = (cur = 0, max = 0))"
    error = madvise(addr = pointer, length = <secret.length>, advice = MADV_DONTDUMP)
    if error {
        // unlock virtual address space from memory, allowing it to be paged to swap/disk
        munlock(addr = pointer, len = <secret.length>)
        // deallocate memory
        munmap(addr = pointer, len = <secret.length>)
        THROW ERROR madvise failed
    }

    // TODO Need to finalize error handling in remaining calls. Inconsistency in java vs C# currently

    // write the secret
    pointer.write(secret)

    // disable all memory access
    mprotect(addr = pointer, len = <secret.length>, prot = PROT_NONE)

    // wipe input bytes
    arrayFillZero(secret)
}
```

#### Use a Secret

```java
withSecretBytes(function<byte[], type> functionWithSecret) {
    bytes = new byte[length]
    try {
        // change memory page access to read-only
        mprotect(addr = pointer, len = <length>, prot = PROT_READ)

        try {
            // read the secret into local variable
            pointer.read(0, bytes, 0, bytes.length)
        }
        finally {
            // always disable all memory access
            mprotect(addr = pointer, len = <length>, prot = PROT_NONE)
        }

        return functionWithSecret(bytes)
    }
    finally {
        // always wipe local variable
        arrayFillZero(bytes)
    }
}
```

#### Delete a Secret

```java
close() {
    // change memory page access to read-write
    mprotect(addr = pointer, len = <length>, prot = (PROT_READ | PROT_WRITE))

    try {
      // use platform specific zero memory function that can't be optimized away.
      // for MacOS, use memset_s(dest = pointer, destSize = <length>, c = 0, count = <length>)
      bzero(addr = pointer, length = <length>)
    }
    finally {
        try {
            // always unlock virtual address space from memory, allowing it to be paged to swap/disk
            munlock(addr = pointer, len = <secret.length>)
        }
        finally {
            // always free memory
            munmap(addr = pointer, len = <secret.length>)
        }
    }
}
```

### Future Work

We plan to investigate the feasibility of replacing the current Secure Memory implementation with calls to a common
library such as OpenSSL, BoringSSL, etc. The intent of this effort would be to see if we can provide even stronger
memory protections, refactor existing crypto calls to use the selected library, and provide more cross-language
implementation consistency.
=======
## Common APIs

Below are the primary public-facing interfaces of Asherah.

**NOTE:** The interfaces below are from the Java implementation of the SDK, which also serves as the reference 
implementation

### Primary SDK Interfaces

The below interfaces implement the session factory using the step builder pattern.

```java
class AppEncryptionSessionFactory {
  static MetastoreStep newBuilder(String productId, String systemId);
  
  AppEncryption<JSONObject, byte[]> getAppEncryptionJson(String partitionId);
  AppEncryption<byte[], byte[]> getAppEncryptionBytes(String partitionId);
  AppEncryption<JSONObject, JSONObject> getAppEncryptionJsonAsJson(String partitionId);
  AppEncryption<byte[], JSONObject> getAppEncryptionBytesAsJson(String partitionId);
  
  void close();
}
 
interface MetastoreStep {
  CryptoPolicyStep withMetastorePersistence(MetastorePersistence<JSONObject> persistence);
}

interface CryptoPolicyStep {
  KeyManagementServiceStep withCryptoPolicy(CryptoPolicy policy);
}

interface KeyManagementServiceStep {
  BuildStep withKeyManagementService(KeyManagementService keyManagementService);
}


interface BuildStep {
  BuildStep withMetricsEnabled();
  // Additional optional steps can be added here
  
  AppEncryptionSessionFactory build();
}
```

Cryptographic operations are performed using the methods provided in the `AppEncryption` interface.

```java
// <P> The payload type being encrypted
// <D> The Data Row Record type
interface AppEncryption<P, D> {
  P decrypt(D dataRowRecord);
  D encrypt(P payload);

  Optional<P> load(String persistenceKey, Persistence<D> dataPersistence);
  String store(P payload, Persistence<D> dataPersistence);
  void store(String key, P payload, Persistence<D> dataPersistence);

  void close();
}
```
  
For the [store/load](../README.md#store--load) usage model, we also need to implement the `Persistence` interface

```java
// When using the store/load style, this defines the callbacks used to interact with Data Row Records.
interface Persistence<T> {
  Optional<T> load(String key);
  String store(T value);
  void store(String key, T value);
  String generateKey(T value);
}
```

### Crypto Policy

```java
  // Used to configure various behaviors of the internal algorithm
  interface CryptoPolicy {
    enum KeyRotationStrategy {
        INLINE, // This is the only one currently supported/implemented
        QUEUED
    };
    KeyRotationStrategy keyRotationStrategy();

    boolean isKeyExpired(Instant keyCreationDate);
    long getRevokeCheckPeriodMillis();

    boolean canCacheSystemKeys();
    boolean canCacheIntermediateKeys();

    boolean notifyExpiredIntermediateKeyOnRead();
    boolean notifyExpiredSystemKeyOnRead();
}
```

Detailed information about the CryptoPolicy can be found [here](CryptoPolicy.md) 

### Metastore

```java
  // Defines the backing metastore
  interface MetastorePersistence<V> {
    Optional<V> load(String keyId, Instant created);
    Optional<V> loadLatestValue(String keyId);

    boolean store(String keyId, Instant created, V value);
}
```

Detailed information about the Metastore can be found [here](Metastore.md) 


### Key Management Service

```java
  // Defines the root KMS
  interface KeyManagementService {
    byte[] encryptKey(CryptoKey key);
    CryptoKey decryptKey(byte[] keyCipherText, Instant keyCreated, boolean revoked);

    <T> T withDecryptedKey(byte[] keyCipherText, Instant keyCreated, boolean revoked,
                           BiFunction<CryptoKey, Instant, T> actionWithDecryptedKey);
}
```

Detailed information about the  Key Management Service can be found [here](KeyManagementService.md) 
>>>>>>> 1f43c9eb
<|MERGE_RESOLUTION|>--- conflicted
+++ resolved
@@ -1,6 +1,131 @@
 # Common APIs and Algorithm Internals
 
-<<<<<<< HEAD
+## Common APIs
+
+Below are the primary public-facing interfaces of Asherah.
+
+**NOTE:** The interfaces below are from the Java implementation of the SDK, which also serves as the reference 
+implementation
+
+### Primary SDK Interfaces
+
+The below interfaces implement the session factory using the step builder pattern.
+
+```java
+class AppEncryptionSessionFactory {
+  static MetastoreStep newBuilder(String productId, String systemId);
+  
+  AppEncryption<JSONObject, byte[]> getAppEncryptionJson(String partitionId);
+  AppEncryption<byte[], byte[]> getAppEncryptionBytes(String partitionId);
+  AppEncryption<JSONObject, JSONObject> getAppEncryptionJsonAsJson(String partitionId);
+  AppEncryption<byte[], JSONObject> getAppEncryptionBytesAsJson(String partitionId);
+  
+  void close();
+}
+ 
+interface MetastoreStep {
+  CryptoPolicyStep withMetastorePersistence(MetastorePersistence<JSONObject> persistence);
+}
+
+interface CryptoPolicyStep {
+  KeyManagementServiceStep withCryptoPolicy(CryptoPolicy policy);
+}
+
+interface KeyManagementServiceStep {
+  BuildStep withKeyManagementService(KeyManagementService keyManagementService);
+}
+
+
+interface BuildStep {
+  BuildStep withMetricsEnabled();
+  // Additional optional steps can be added here
+  
+  AppEncryptionSessionFactory build();
+}
+```
+
+Cryptographic operations are performed using the methods provided in the `AppEncryption` interface.
+
+```java
+// <P> The payload type being encrypted
+// <D> The Data Row Record type
+interface AppEncryption<P, D> {
+  P decrypt(D dataRowRecord);
+  D encrypt(P payload);
+
+  Optional<P> load(String persistenceKey, Persistence<D> dataPersistence);
+  String store(P payload, Persistence<D> dataPersistence);
+  void store(String key, P payload, Persistence<D> dataPersistence);
+
+  void close();
+}
+```
+  
+For the [store/load](../README.md#store--load) usage model, we also need to implement the `Persistence` interface
+
+```java
+// When using the store/load style, this defines the callbacks used to interact with Data Row Records.
+interface Persistence<T> {
+  Optional<T> load(String key);
+  String store(T value);
+  void store(String key, T value);
+  String generateKey(T value);
+}
+```
+
+### Crypto Policy
+
+```java
+  // Used to configure various behaviors of the internal algorithm
+  interface CryptoPolicy {
+    enum KeyRotationStrategy {
+        INLINE, // This is the only one currently supported/implemented
+        QUEUED
+    };
+    KeyRotationStrategy keyRotationStrategy();
+
+    boolean isKeyExpired(Instant keyCreationDate);
+    long getRevokeCheckPeriodMillis();
+
+    boolean canCacheSystemKeys();
+    boolean canCacheIntermediateKeys();
+
+    boolean notifyExpiredIntermediateKeyOnRead();
+    boolean notifyExpiredSystemKeyOnRead();
+}
+```
+
+Detailed information about the CryptoPolicy can be found [here](CryptoPolicy.md) 
+
+### Metastore
+
+```java
+  // Defines the backing metastore
+  interface MetastorePersistence<V> {
+    Optional<V> load(String keyId, Instant created);
+    Optional<V> loadLatestValue(String keyId);
+
+    boolean store(String keyId, Instant created, V value);
+}
+```
+
+Detailed information about the Metastore can be found [here](Metastore.md) 
+
+
+### Key Management Service
+
+```java
+  // Defines the root KMS
+  interface KeyManagementService {
+    byte[] encryptKey(CryptoKey key);
+    CryptoKey decryptKey(byte[] keyCipherText, Instant keyCreated, boolean revoked);
+
+    <T> T withDecryptedKey(byte[] keyCipherText, Instant keyCreated, boolean revoked,
+                           BiFunction<CryptoKey, Instant, T> actionWithDecryptedKey);
+}
+```
+
+Detailed information about the  Key Management Service can be found [here](KeyManagementService.md) 
 
 
 ## Secure Memory
@@ -116,132 +241,4 @@
 We plan to investigate the feasibility of replacing the current Secure Memory implementation with calls to a common
 library such as OpenSSL, BoringSSL, etc. The intent of this effort would be to see if we can provide even stronger
 memory protections, refactor existing crypto calls to use the selected library, and provide more cross-language
-implementation consistency.
-=======
-## Common APIs
-
-Below are the primary public-facing interfaces of Asherah.
-
-**NOTE:** The interfaces below are from the Java implementation of the SDK, which also serves as the reference 
-implementation
-
-### Primary SDK Interfaces
-
-The below interfaces implement the session factory using the step builder pattern.
-
-```java
-class AppEncryptionSessionFactory {
-  static MetastoreStep newBuilder(String productId, String systemId);
-  
-  AppEncryption<JSONObject, byte[]> getAppEncryptionJson(String partitionId);
-  AppEncryption<byte[], byte[]> getAppEncryptionBytes(String partitionId);
-  AppEncryption<JSONObject, JSONObject> getAppEncryptionJsonAsJson(String partitionId);
-  AppEncryption<byte[], JSONObject> getAppEncryptionBytesAsJson(String partitionId);
-  
-  void close();
-}
- 
-interface MetastoreStep {
-  CryptoPolicyStep withMetastorePersistence(MetastorePersistence<JSONObject> persistence);
-}
-
-interface CryptoPolicyStep {
-  KeyManagementServiceStep withCryptoPolicy(CryptoPolicy policy);
-}
-
-interface KeyManagementServiceStep {
-  BuildStep withKeyManagementService(KeyManagementService keyManagementService);
-}
-
-
-interface BuildStep {
-  BuildStep withMetricsEnabled();
-  // Additional optional steps can be added here
-  
-  AppEncryptionSessionFactory build();
-}
-```
-
-Cryptographic operations are performed using the methods provided in the `AppEncryption` interface.
-
-```java
-// <P> The payload type being encrypted
-// <D> The Data Row Record type
-interface AppEncryption<P, D> {
-  P decrypt(D dataRowRecord);
-  D encrypt(P payload);
-
-  Optional<P> load(String persistenceKey, Persistence<D> dataPersistence);
-  String store(P payload, Persistence<D> dataPersistence);
-  void store(String key, P payload, Persistence<D> dataPersistence);
-
-  void close();
-}
-```
-  
-For the [store/load](../README.md#store--load) usage model, we also need to implement the `Persistence` interface
-
-```java
-// When using the store/load style, this defines the callbacks used to interact with Data Row Records.
-interface Persistence<T> {
-  Optional<T> load(String key);
-  String store(T value);
-  void store(String key, T value);
-  String generateKey(T value);
-}
-```
-
-### Crypto Policy
-
-```java
-  // Used to configure various behaviors of the internal algorithm
-  interface CryptoPolicy {
-    enum KeyRotationStrategy {
-        INLINE, // This is the only one currently supported/implemented
-        QUEUED
-    };
-    KeyRotationStrategy keyRotationStrategy();
-
-    boolean isKeyExpired(Instant keyCreationDate);
-    long getRevokeCheckPeriodMillis();
-
-    boolean canCacheSystemKeys();
-    boolean canCacheIntermediateKeys();
-
-    boolean notifyExpiredIntermediateKeyOnRead();
-    boolean notifyExpiredSystemKeyOnRead();
-}
-```
-
-Detailed information about the CryptoPolicy can be found [here](CryptoPolicy.md) 
-
-### Metastore
-
-```java
-  // Defines the backing metastore
-  interface MetastorePersistence<V> {
-    Optional<V> load(String keyId, Instant created);
-    Optional<V> loadLatestValue(String keyId);
-
-    boolean store(String keyId, Instant created, V value);
-}
-```
-
-Detailed information about the Metastore can be found [here](Metastore.md) 
-
-
-### Key Management Service
-
-```java
-  // Defines the root KMS
-  interface KeyManagementService {
-    byte[] encryptKey(CryptoKey key);
-    CryptoKey decryptKey(byte[] keyCipherText, Instant keyCreated, boolean revoked);
-
-    <T> T withDecryptedKey(byte[] keyCipherText, Instant keyCreated, boolean revoked,
-                           BiFunction<CryptoKey, Instant, T> actionWithDecryptedKey);
-}
-```
-
-Detailed information about the  Key Management Service can be found [here](KeyManagementService.md) 
->>>>>>> 1f43c9eb
+implementation consistency.